--- conflicted
+++ resolved
@@ -2092,11 +2092,7 @@
 				union perf_event *event __maybe_unused,
 				struct perf_sample *sample)
 {
-<<<<<<< HEAD
-	struct thread *thread = machine__findnew_thread(trace->host, sample->pid, sample->tid);
-=======
 	struct thread *thread;
->>>>>>> fe57120e
 	int callchain_ret = 0;
 	/*
 	 * Check if we called perf_evsel__disable(evsel) due to, for instance,
@@ -2171,7 +2167,6 @@
 		trace__fprintf_callchain(trace, sample);
 	else if (callchain_ret < 0)
 		pr_err("Problem processing %s callchain, skipping...\n", perf_evsel__name(evsel));
-	thread__put(thread);
 out:
 	thread__put(thread);
 	return 0;
