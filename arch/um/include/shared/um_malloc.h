--- conflicted
+++ resolved
@@ -11,14 +11,9 @@
 extern void *uml_kmalloc(int size, int flags);
 extern void kfree(const void *ptr);
 
-<<<<<<< HEAD
 extern void *vmalloc_noprof(unsigned long size);
 #define vmalloc(...)		vmalloc_noprof(__VA_ARGS__)
-extern void vfree(void *ptr);
-=======
-extern void *vmalloc(unsigned long size);
 extern void vfree(const void *ptr);
->>>>>>> 919e3ece
 
 #endif /* __UM_MALLOC_H__ */
 
