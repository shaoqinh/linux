--- conflicted
+++ resolved
@@ -324,14 +324,9 @@
 	tdp_mmu_unlink_page(kvm, sp, shared);
 
 	for (i = 0; i < PT64_ENT_PER_PAGE; i++) {
-<<<<<<< HEAD
-		sptep = rcu_dereference(pt) + i;
-		gfn = base_gfn + i * KVM_PAGES_PER_HPAGE(level);
-=======
 		u64 *sptep = rcu_dereference(pt) + i;
 		gfn_t gfn = base_gfn + i * KVM_PAGES_PER_HPAGE(level);
 		u64 old_child_spte;
->>>>>>> df0cc57e
 
 		if (shared) {
 			/*
@@ -377,11 +372,7 @@
 				    shared);
 	}
 
-<<<<<<< HEAD
-	kvm_flush_remote_tlbs_with_address(kvm, gfn,
-=======
 	kvm_flush_remote_tlbs_with_address(kvm, base_gfn,
->>>>>>> df0cc57e
 					   KVM_PAGES_PER_HPAGE(level + 1));
 
 	call_rcu(&sp->rcu_head, tdp_mmu_free_sp_rcu_callback);
@@ -537,46 +528,6 @@
 	return true;
 }
 
-<<<<<<< HEAD
-/*
- * tdp_mmu_map_set_spte_atomic - Set a leaf TDP MMU SPTE atomically to resolve a
- * TDP page fault.
- *
- * @vcpu: The vcpu instance that took the TDP page fault.
- * @iter: a tdp_iter instance currently on the SPTE that should be set
- * @new_spte: The value the SPTE should be set to
- *
- * Returns: true if the SPTE was set, false if it was not. If false is returned,
- *	    this function will have no side-effects.
- */
-static inline bool tdp_mmu_map_set_spte_atomic(struct kvm_vcpu *vcpu,
-					       struct tdp_iter *iter,
-					       u64 new_spte)
-{
-	struct kvm *kvm = vcpu->kvm;
-
-	if (!tdp_mmu_set_spte_atomic_no_dirty_log(kvm, iter, new_spte))
-		return false;
-
-	/*
-	 * Use kvm_vcpu_gfn_to_memslot() instead of going through
-	 * handle_changed_spte_dirty_log() to leverage vcpu->last_used_slot.
-	 */
-	if (is_writable_pte(new_spte)) {
-		struct kvm_memory_slot *slot = kvm_vcpu_gfn_to_memslot(vcpu, iter->gfn);
-
-		if (slot && kvm_slot_dirty_track_enabled(slot)) {
-			/* Enforced by kvm_mmu_hugepage_adjust. */
-			WARN_ON_ONCE(iter->level > PG_LEVEL_4K);
-			mark_page_dirty_in_slot(kvm, slot, iter->gfn);
-		}
-	}
-
-	return true;
-}
-
-=======
->>>>>>> df0cc57e
 static inline bool tdp_mmu_zap_spte_atomic(struct kvm *kvm,
 					   struct tdp_iter *iter)
 {
@@ -586,7 +537,7 @@
 	 * immediately installing a present entry in its place
 	 * before the TLBs are flushed.
 	 */
-	if (!tdp_mmu_set_spte_atomic_no_dirty_log(kvm, iter, REMOVED_SPTE))
+	if (!tdp_mmu_set_spte_atomic(kvm, iter, REMOVED_SPTE))
 		return false;
 
 	kvm_flush_remote_tlbs_with_address(kvm, iter->gfn,
@@ -950,11 +901,7 @@
 	struct kvm_mmu_page *sp = sptep_to_sp(rcu_dereference(iter->sptep));
 	u64 new_spte;
 	int ret = RET_PF_FIXED;
-<<<<<<< HEAD
-	int make_spte_ret = 0;
-=======
 	bool wrprot = false;
->>>>>>> df0cc57e
 
 	WARN_ON(sp->role.level != fault->goal_level);
 	if (unlikely(!fault->slot))
@@ -966,7 +913,7 @@
 
 	if (new_spte == iter->old_spte)
 		ret = RET_PF_SPURIOUS;
-	else if (!tdp_mmu_map_set_spte_atomic(vcpu, iter, new_spte))
+	else if (!tdp_mmu_set_spte_atomic(vcpu->kvm, iter, new_spte))
 		return RET_PF_RETRY;
 
 	/*
@@ -1011,17 +958,8 @@
 	u64 *child_pt;
 	u64 new_spte;
 	int ret;
-<<<<<<< HEAD
-	gfn_t gfn = gpa >> PAGE_SHIFT;
-	int level;
-	int req_level;
-
-	level = kvm_mmu_hugepage_adjust(vcpu, gfn, max_level, &pfn,
-					huge_page_disallowed, &req_level);
-=======
 
 	kvm_mmu_hugepage_adjust(vcpu, fault);
->>>>>>> df0cc57e
 
 	trace_kvm_mmu_spte_requested(fault);
 
@@ -1067,17 +1005,10 @@
 			new_spte = make_nonleaf_spte(child_pt,
 						     !shadow_accessed_mask);
 
-<<<<<<< HEAD
-			if (tdp_mmu_set_spte_atomic_no_dirty_log(vcpu->kvm, &iter, new_spte)) {
-				tdp_mmu_link_page(vcpu->kvm, sp,
-						  huge_page_disallowed &&
-						  req_level >= iter.level);
-=======
 			if (tdp_mmu_set_spte_atomic(vcpu->kvm, &iter, new_spte)) {
 				tdp_mmu_link_page(vcpu->kvm, sp,
 						  fault->huge_page_disallowed &&
 						  fault->req_level >= iter.level);
->>>>>>> df0cc57e
 
 				trace_kvm_mmu_get_page(sp, true);
 			} else {
