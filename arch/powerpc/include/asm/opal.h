--- conflicted
+++ resolved
@@ -880,11 +880,7 @@
 int64_t opal_get_param(uint64_t token, uint32_t param_id, uint64_t buffer,
 		uint64_t length);
 int64_t opal_set_param(uint64_t token, uint32_t param_id, uint64_t buffer,
-<<<<<<< HEAD
-		size_t length);
-=======
 		uint64_t length);
->>>>>>> f58b8487
 int64_t opal_sensor_read(uint32_t sensor_hndl, int token, __be32 *sensor_data);
 
 /* Internal functions */
