/* SPDX-License-Identifier: GPL-2.0 */
/* Copyright (C) 2017 Andes Technology Corporation */

#ifndef _ASM_RISCV_FTRACE_H
#define _ASM_RISCV_FTRACE_H

/*
 * The graph frame test is not possible if CONFIG_FRAME_POINTER is not enabled.
 * Check arch/riscv/kernel/mcount.S for detail.
 */
#if defined(CONFIG_FUNCTION_GRAPH_TRACER) && defined(CONFIG_FRAME_POINTER)
#define HAVE_FUNCTION_GRAPH_FP_TEST
#endif
#define HAVE_FUNCTION_GRAPH_RET_ADDR_PTR

#define ARCH_SUPPORTS_FTRACE_OPS 1
#ifndef __ASSEMBLY__
<<<<<<< HEAD

extern void *return_address(unsigned int level);

#define ftrace_return_address(n) return_address(n)

void MCOUNT_NAME(void);
=======
void _mcount(void);
>>>>>>> 269cdf35
static inline unsigned long ftrace_call_adjust(unsigned long addr)
{
	return addr;
}

/*
 * Let's do like x86/arm64 and ignore the compat syscalls.
 */
#define ARCH_TRACE_IGNORE_COMPAT_SYSCALLS
static inline bool arch_trace_is_compat_syscall(struct pt_regs *regs)
{
	return is_compat_task();
}

#define ARCH_HAS_SYSCALL_MATCH_SYM_NAME
static inline bool arch_syscall_match_sym_name(const char *sym,
					       const char *name)
{
	/*
	 * Since all syscall functions have __riscv_ prefix, we must skip it.
	 * However, as we described above, we decided to ignore compat
	 * syscalls, so we don't care about __riscv_compat_ prefix here.
	 */
	return !strcmp(sym + 8, name);
}

struct dyn_arch_ftrace {
};
#endif

#ifdef CONFIG_DYNAMIC_FTRACE
/*
 * A general call in RISC-V is a pair of insts:
 * 1) auipc: setting high-20 pc-related bits to ra register
 * 2) jalr: setting low-12 offset to ra, jump to ra, and set ra to
 *          return address (original pc + 4)
 *
 *<ftrace enable>:
 * 0: auipc  t0/ra, 0x?
 * 4: jalr   t0/ra, ?(t0/ra)
 *
 *<ftrace disable>:
 * 0: nop
 * 4: nop
 *
 * Dynamic ftrace generates probes to call sites, so we must deal with
 * both auipc and jalr at the same time.
 */

#define MCOUNT_ADDR		((unsigned long)_mcount)
#define JALR_SIGN_MASK		(0x00000800)
#define JALR_OFFSET_MASK	(0x00000fff)
#define AUIPC_OFFSET_MASK	(0xfffff000)
#define AUIPC_PAD		(0x00001000)
#define JALR_SHIFT		20
#define JALR_RA			(0x000080e7)
#define AUIPC_RA		(0x00000097)
#define JALR_T0			(0x000282e7)
#define AUIPC_T0		(0x00000297)
#define NOP4			(0x00000013)

#define to_jalr_t0(offset)						\
	(((offset & JALR_OFFSET_MASK) << JALR_SHIFT) | JALR_T0)

#define to_auipc_t0(offset)						\
	((offset & JALR_SIGN_MASK) ?					\
	(((offset & AUIPC_OFFSET_MASK) + AUIPC_PAD) | AUIPC_T0) :	\
	((offset & AUIPC_OFFSET_MASK) | AUIPC_T0))

#define make_call_t0(caller, callee, call)				\
do {									\
	unsigned int offset =						\
		(unsigned long) callee - (unsigned long) caller;	\
	call[0] = to_auipc_t0(offset);					\
	call[1] = to_jalr_t0(offset);					\
} while (0)

#define to_jalr_ra(offset)						\
	(((offset & JALR_OFFSET_MASK) << JALR_SHIFT) | JALR_RA)

#define to_auipc_ra(offset)						\
	((offset & JALR_SIGN_MASK) ?					\
	(((offset & AUIPC_OFFSET_MASK) + AUIPC_PAD) | AUIPC_RA) :	\
	((offset & AUIPC_OFFSET_MASK) | AUIPC_RA))

#define make_call_ra(caller, callee, call)				\
do {									\
	unsigned int offset =						\
		(unsigned long) callee - (unsigned long) caller;	\
	call[0] = to_auipc_ra(offset);					\
	call[1] = to_jalr_ra(offset);					\
} while (0)

/*
 * Let auipc+jalr be the basic *mcount unit*, so we make it 8 bytes here.
 */
#define MCOUNT_INSN_SIZE 8

#ifndef __ASSEMBLY__
struct dyn_ftrace;
int ftrace_init_nop(struct module *mod, struct dyn_ftrace *rec);
#define ftrace_init_nop ftrace_init_nop

#ifdef CONFIG_DYNAMIC_FTRACE_WITH_REGS
struct ftrace_ops;
struct ftrace_regs;
void ftrace_graph_func(unsigned long ip, unsigned long parent_ip,
		       struct ftrace_ops *op, struct ftrace_regs *fregs);
#define ftrace_graph_func ftrace_graph_func

static inline void __arch_ftrace_set_direct_caller(struct pt_regs *regs, unsigned long addr)
{
		regs->t1 = addr;
}
#define arch_ftrace_set_direct_caller(fregs, addr) \
	__arch_ftrace_set_direct_caller(&(fregs)->regs, addr)
#endif /* CONFIG_DYNAMIC_FTRACE_WITH_REGS */

#endif /* __ASSEMBLY__ */

#endif /* CONFIG_DYNAMIC_FTRACE */

#ifndef __ASSEMBLY__
#ifdef CONFIG_FUNCTION_GRAPH_TRACER
struct fgraph_ret_regs {
	unsigned long a1;
	unsigned long a0;
	unsigned long s0;
	unsigned long ra;
};

static inline unsigned long fgraph_ret_regs_return_value(struct fgraph_ret_regs *ret_regs)
{
	return ret_regs->a0;
}

static inline unsigned long fgraph_ret_regs_frame_pointer(struct fgraph_ret_regs *ret_regs)
{
	return ret_regs->s0;
}
#endif /* ifdef CONFIG_FUNCTION_GRAPH_TRACER */
#endif

#endif /* _ASM_RISCV_FTRACE_H */<|MERGE_RESOLUTION|>--- conflicted
+++ resolved
@@ -15,16 +15,12 @@
 
 #define ARCH_SUPPORTS_FTRACE_OPS 1
 #ifndef __ASSEMBLY__
-<<<<<<< HEAD
 
 extern void *return_address(unsigned int level);
 
 #define ftrace_return_address(n) return_address(n)
 
-void MCOUNT_NAME(void);
-=======
 void _mcount(void);
->>>>>>> 269cdf35
 static inline unsigned long ftrace_call_adjust(unsigned long addr)
 {
 	return addr;
