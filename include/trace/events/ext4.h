--- conflicted
+++ resolved
@@ -2811,7 +2811,6 @@
 		  __entry->error
 	)
 );
-<<<<<<< HEAD
 
 #define DEFINE_EVENT_CLASS_DENTRY(__type)				\
 DEFINE_EVENT(ext4_fc_track_dentry, ext4_fc_track_##__type,		\
@@ -2820,23 +2819,12 @@
 	TP_ARGS(handle, inode, dentry, ret)				\
 )
 
-=======
-
-#define DEFINE_EVENT_CLASS_DENTRY(__type)				\
-DEFINE_EVENT(ext4_fc_track_dentry, ext4_fc_track_##__type,		\
-	TP_PROTO(handle_t *handle, struct inode *inode,			\
-		 struct dentry *dentry, int ret),			\
-	TP_ARGS(handle, inode, dentry, ret)				\
-)
-
->>>>>>> 88084a3d
 DEFINE_EVENT_CLASS_DENTRY(create);
 DEFINE_EVENT_CLASS_DENTRY(link);
 DEFINE_EVENT_CLASS_DENTRY(unlink);
 
 TRACE_EVENT(ext4_fc_track_inode,
 	TP_PROTO(handle_t *handle, struct inode *inode, int ret),
-<<<<<<< HEAD
 
 	TP_ARGS(handle, inode, ret),
 
@@ -2848,19 +2836,6 @@
 		__field(int, error)
 	),
 
-=======
-
-	TP_ARGS(handle, inode, ret),
-
-	TP_STRUCT__entry(
-		__field(dev_t, dev)
-		__field(tid_t, t_tid)
-		__field(ino_t, i_ino)
-		__field(tid_t, i_sync_tid)
-		__field(int, error)
-	),
-
->>>>>>> 88084a3d
 	TP_fast_assign(
 		struct ext4_inode_info *ei = EXT4_I(inode);
 
