--- conflicted
+++ resolved
@@ -3841,7 +3841,6 @@
 struct net_device *netdev_all_lower_get_next_rcu(struct net_device *dev,
 						 struct list_head **iter);
 
-<<<<<<< HEAD
 int netdev_walk_all_lower_dev(struct net_device *dev,
 			      int (*fn)(struct net_device *lower_dev,
 					void *data),
@@ -3850,19 +3849,6 @@
 				  int (*fn)(struct net_device *lower_dev,
 					    void *data),
 				  void *data);
-=======
-#define netdev_for_each_all_lower_dev(dev, ldev, iter) \
-	for (iter = (dev)->all_adj_list.lower.next, \
-	     ldev = netdev_all_lower_get_next(dev, &(iter)); \
-	     ldev; \
-	     ldev = netdev_all_lower_get_next(dev, &(iter)))
-
-#define netdev_for_each_all_lower_dev_rcu(dev, ldev, iter) \
-	for (iter = &(dev)->all_adj_list.lower, \
-	     ldev = netdev_all_lower_get_next_rcu(dev, &(iter)); \
-	     ldev; \
-	     ldev = netdev_all_lower_get_next_rcu(dev, &(iter)))
->>>>>>> 2a26d99b
 
 void *netdev_adjacent_get_private(struct list_head *adj_list);
 void *netdev_lower_get_first_private_rcu(struct net_device *dev);
