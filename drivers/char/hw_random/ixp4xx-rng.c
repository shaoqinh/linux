--- conflicted
+++ resolved
@@ -42,20 +42,11 @@
 {
 	void __iomem * rng_base;
 	struct device *dev = &pdev->dev;
-<<<<<<< HEAD
-	struct resource *res;
-=======
->>>>>>> df0cc57e
 
 	if (!cpu_is_ixp46x()) /* includes IXP455 */
 		return -ENOSYS;
 
-<<<<<<< HEAD
-	res = platform_get_resource(pdev, IORESOURCE_MEM, 0);
-	rng_base = devm_ioremap_resource(dev, res);
-=======
 	rng_base = devm_platform_ioremap_resource(pdev, 0);
->>>>>>> df0cc57e
 	if (IS_ERR(rng_base))
 		return PTR_ERR(rng_base);
 
