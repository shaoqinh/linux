--- conflicted
+++ resolved
@@ -4,13 +4,6 @@
  *
  * Module Authors:	Simon Xue <xxm@rock-chips.com>
  *			Daniel Kurtz <djkurtz@chromium.org>
-<<<<<<< HEAD
- *
- * This program is free software; you can redistribute it and/or modify
- * it under the terms of the GNU General Public License version 2 as
- * published by the Free Software Foundation.
-=======
->>>>>>> 0ecfebd2
  */
 
 #include <linux/clk.h>
