// SPDX-License-Identifier: GPL-2.0
/* Copyright(c) 2017 - 2019 Pensando Systems, Inc */

#include <linux/kernel.h>
#include <linux/types.h>
#include <linux/errno.h>
#include <linux/io.h>
#include <linux/slab.h>
#include <linux/etherdevice.h>
#include "ionic.h"
#include "ionic_dev.h"
#include "ionic_lif.h"

static void ionic_watchdog_cb(struct timer_list *t)
{
	struct ionic *ionic = from_timer(ionic, t, watchdog_timer);
	int hb;

	mod_timer(&ionic->watchdog_timer,
		  round_jiffies(jiffies + ionic->watchdog_period));

	hb = ionic_heartbeat_check(ionic);

	if (hb >= 0 && ionic->master_lif)
		ionic_link_status_check_request(ionic->master_lif);
}

void ionic_init_devinfo(struct ionic *ionic)
{
	struct ionic_dev *idev = &ionic->idev;

	idev->dev_info.asic_type = ioread8(&idev->dev_info_regs->asic_type);
	idev->dev_info.asic_rev = ioread8(&idev->dev_info_regs->asic_rev);

	memcpy_fromio(idev->dev_info.fw_version,
		      idev->dev_info_regs->fw_version,
		      IONIC_DEVINFO_FWVERS_BUFLEN);

	memcpy_fromio(idev->dev_info.serial_num,
		      idev->dev_info_regs->serial_num,
		      IONIC_DEVINFO_SERIAL_BUFLEN);

	idev->dev_info.fw_version[IONIC_DEVINFO_FWVERS_BUFLEN] = 0;
	idev->dev_info.serial_num[IONIC_DEVINFO_SERIAL_BUFLEN] = 0;

	dev_dbg(ionic->dev, "fw_version %s\n", idev->dev_info.fw_version);
}

int ionic_dev_setup(struct ionic *ionic)
{
	struct ionic_dev_bar *bar = ionic->bars;
	unsigned int num_bars = ionic->num_bars;
	struct ionic_dev *idev = &ionic->idev;
	struct device *dev = ionic->dev;
	u32 sig;

	/* BAR0: dev_cmd and interrupts */
	if (num_bars < 1) {
		dev_err(dev, "No bars found, aborting\n");
		return -EFAULT;
	}

	if (bar->len < IONIC_BAR0_SIZE) {
		dev_err(dev, "Resource bar size %lu too small, aborting\n",
			bar->len);
		return -EFAULT;
	}

	idev->dev_info_regs = bar->vaddr + IONIC_BAR0_DEV_INFO_REGS_OFFSET;
	idev->dev_cmd_regs = bar->vaddr + IONIC_BAR0_DEV_CMD_REGS_OFFSET;
	idev->intr_status = bar->vaddr + IONIC_BAR0_INTR_STATUS_OFFSET;
	idev->intr_ctrl = bar->vaddr + IONIC_BAR0_INTR_CTRL_OFFSET;

	sig = ioread32(&idev->dev_info_regs->signature);
	if (sig != IONIC_DEV_INFO_SIGNATURE) {
		dev_err(dev, "Incompatible firmware signature %x", sig);
		return -EFAULT;
	}

	ionic_init_devinfo(ionic);

	/* BAR1: doorbells */
	bar++;
	if (num_bars < 2) {
		dev_err(dev, "Doorbell bar missing, aborting\n");
		return -EFAULT;
	}

	idev->last_fw_status = 0xff;
	timer_setup(&ionic->watchdog_timer, ionic_watchdog_cb, 0);
	ionic->watchdog_period = IONIC_WATCHDOG_SECS * HZ;
	mod_timer(&ionic->watchdog_timer,
		  round_jiffies(jiffies + ionic->watchdog_period));

	idev->db_pages = bar->vaddr;
	idev->phy_db_pages = bar->bus_addr;

	return 0;
}

void ionic_dev_teardown(struct ionic *ionic)
{
	del_timer_sync(&ionic->watchdog_timer);
}

/* Devcmd Interface */
int ionic_heartbeat_check(struct ionic *ionic)
{
	struct ionic_dev *idev = &ionic->idev;
	unsigned long hb_time;
	u8 fw_status;
	u32 hb;

	/* wait a little more than one second before testing again */
	hb_time = jiffies;
	if (time_before(hb_time, (idev->last_hb_time + ionic->watchdog_period)))
		return 0;

	/* firmware is useful only if the running bit is set and
	 * fw_status != 0xff (bad PCI read)
	 */
	fw_status = ioread8(&idev->dev_info_regs->fw_status);
<<<<<<< HEAD
	if (fw_status == 0xff ||
	    !(fw_status & IONIC_FW_STS_F_RUNNING))
=======
	if (fw_status != 0xff)
		fw_status &= IONIC_FW_STS_F_RUNNING;  /* use only the run bit */

	/* is this a transition? */
	if (fw_status != idev->last_fw_status &&
	    idev->last_fw_status != 0xff) {
		struct ionic_lif *lif = ionic->master_lif;
		bool trigger = false;

		if (!fw_status || fw_status == 0xff) {
			dev_info(ionic->dev, "FW stopped %u\n", fw_status);
			if (lif && !test_bit(IONIC_LIF_F_FW_RESET, lif->state))
				trigger = true;
		} else {
			dev_info(ionic->dev, "FW running %u\n", fw_status);
			if (lif && test_bit(IONIC_LIF_F_FW_RESET, lif->state))
				trigger = true;
		}

		if (trigger) {
			struct ionic_deferred_work *work;

			work = kzalloc(sizeof(*work), GFP_ATOMIC);
			if (!work) {
				dev_err(ionic->dev, "%s OOM\n", __func__);
			} else {
				work->type = IONIC_DW_TYPE_LIF_RESET;
				if (fw_status & IONIC_FW_STS_F_RUNNING &&
				    fw_status != 0xff)
					work->fw_status = 1;
				ionic_lif_deferred_enqueue(&lif->deferred, work);
			}
		}
	}
	idev->last_fw_status = fw_status;

	if (!fw_status || fw_status == 0xff)
>>>>>>> 04d5ce62
		return -ENXIO;

	/* early FW has no heartbeat, else FW will return non-zero */
	hb = ioread32(&idev->dev_info_regs->fw_heartbeat);
	if (!hb)
		return 0;

	/* are we stalled? */
	if (hb == idev->last_hb) {
		/* only complain once for each stall seen */
		if (idev->last_hb_time != 1) {
			dev_info(ionic->dev, "FW heartbeat stalled at %d\n",
				 idev->last_hb);
			idev->last_hb_time = 1;
		}

		return -ENXIO;
	}

	if (idev->last_hb_time == 1)
		dev_info(ionic->dev, "FW heartbeat restored at %d\n", hb);

	idev->last_hb = hb;
	idev->last_hb_time = hb_time;

	return 0;
}

u8 ionic_dev_cmd_status(struct ionic_dev *idev)
{
	return ioread8(&idev->dev_cmd_regs->comp.comp.status);
}

bool ionic_dev_cmd_done(struct ionic_dev *idev)
{
	return ioread32(&idev->dev_cmd_regs->done) & IONIC_DEV_CMD_DONE;
}

void ionic_dev_cmd_comp(struct ionic_dev *idev, union ionic_dev_cmd_comp *comp)
{
	memcpy_fromio(comp, &idev->dev_cmd_regs->comp, sizeof(*comp));
}

void ionic_dev_cmd_go(struct ionic_dev *idev, union ionic_dev_cmd *cmd)
{
	memcpy_toio(&idev->dev_cmd_regs->cmd, cmd, sizeof(*cmd));
	iowrite32(0, &idev->dev_cmd_regs->done);
	iowrite32(1, &idev->dev_cmd_regs->doorbell);
}

/* Device commands */
void ionic_dev_cmd_identify(struct ionic_dev *idev, u8 ver)
{
	union ionic_dev_cmd cmd = {
		.identify.opcode = IONIC_CMD_IDENTIFY,
		.identify.ver = ver,
	};

	ionic_dev_cmd_go(idev, &cmd);
}

void ionic_dev_cmd_init(struct ionic_dev *idev)
{
	union ionic_dev_cmd cmd = {
		.init.opcode = IONIC_CMD_INIT,
		.init.type = 0,
	};

	ionic_dev_cmd_go(idev, &cmd);
}

void ionic_dev_cmd_reset(struct ionic_dev *idev)
{
	union ionic_dev_cmd cmd = {
		.reset.opcode = IONIC_CMD_RESET,
	};

	ionic_dev_cmd_go(idev, &cmd);
}

/* Port commands */
void ionic_dev_cmd_port_identify(struct ionic_dev *idev)
{
	union ionic_dev_cmd cmd = {
		.port_init.opcode = IONIC_CMD_PORT_IDENTIFY,
		.port_init.index = 0,
	};

	ionic_dev_cmd_go(idev, &cmd);
}

void ionic_dev_cmd_port_init(struct ionic_dev *idev)
{
	union ionic_dev_cmd cmd = {
		.port_init.opcode = IONIC_CMD_PORT_INIT,
		.port_init.index = 0,
		.port_init.info_pa = cpu_to_le64(idev->port_info_pa),
	};

	ionic_dev_cmd_go(idev, &cmd);
}

void ionic_dev_cmd_port_reset(struct ionic_dev *idev)
{
	union ionic_dev_cmd cmd = {
		.port_reset.opcode = IONIC_CMD_PORT_RESET,
		.port_reset.index = 0,
	};

	ionic_dev_cmd_go(idev, &cmd);
}

void ionic_dev_cmd_port_state(struct ionic_dev *idev, u8 state)
{
	union ionic_dev_cmd cmd = {
		.port_setattr.opcode = IONIC_CMD_PORT_SETATTR,
		.port_setattr.index = 0,
		.port_setattr.attr = IONIC_PORT_ATTR_STATE,
		.port_setattr.state = state,
	};

	ionic_dev_cmd_go(idev, &cmd);
}

void ionic_dev_cmd_port_speed(struct ionic_dev *idev, u32 speed)
{
	union ionic_dev_cmd cmd = {
		.port_setattr.opcode = IONIC_CMD_PORT_SETATTR,
		.port_setattr.index = 0,
		.port_setattr.attr = IONIC_PORT_ATTR_SPEED,
		.port_setattr.speed = cpu_to_le32(speed),
	};

	ionic_dev_cmd_go(idev, &cmd);
}

void ionic_dev_cmd_port_autoneg(struct ionic_dev *idev, u8 an_enable)
{
	union ionic_dev_cmd cmd = {
		.port_setattr.opcode = IONIC_CMD_PORT_SETATTR,
		.port_setattr.index = 0,
		.port_setattr.attr = IONIC_PORT_ATTR_AUTONEG,
		.port_setattr.an_enable = an_enable,
	};

	ionic_dev_cmd_go(idev, &cmd);
}

void ionic_dev_cmd_port_fec(struct ionic_dev *idev, u8 fec_type)
{
	union ionic_dev_cmd cmd = {
		.port_setattr.opcode = IONIC_CMD_PORT_SETATTR,
		.port_setattr.index = 0,
		.port_setattr.attr = IONIC_PORT_ATTR_FEC,
		.port_setattr.fec_type = fec_type,
	};

	ionic_dev_cmd_go(idev, &cmd);
}

void ionic_dev_cmd_port_pause(struct ionic_dev *idev, u8 pause_type)
{
	union ionic_dev_cmd cmd = {
		.port_setattr.opcode = IONIC_CMD_PORT_SETATTR,
		.port_setattr.index = 0,
		.port_setattr.attr = IONIC_PORT_ATTR_PAUSE,
		.port_setattr.pause_type = pause_type,
	};

	ionic_dev_cmd_go(idev, &cmd);
}

/* VF commands */
int ionic_set_vf_config(struct ionic *ionic, int vf, u8 attr, u8 *data)
{
	union ionic_dev_cmd cmd = {
		.vf_setattr.opcode = IONIC_CMD_VF_SETATTR,
		.vf_setattr.attr = attr,
		.vf_setattr.vf_index = vf,
	};
	int err;

	switch (attr) {
	case IONIC_VF_ATTR_SPOOFCHK:
		cmd.vf_setattr.spoofchk = *data;
		dev_dbg(ionic->dev, "%s: vf %d spoof %d\n",
			__func__, vf, *data);
		break;
	case IONIC_VF_ATTR_TRUST:
		cmd.vf_setattr.trust = *data;
		dev_dbg(ionic->dev, "%s: vf %d trust %d\n",
			__func__, vf, *data);
		break;
	case IONIC_VF_ATTR_LINKSTATE:
		cmd.vf_setattr.linkstate = *data;
		dev_dbg(ionic->dev, "%s: vf %d linkstate %d\n",
			__func__, vf, *data);
		break;
	case IONIC_VF_ATTR_MAC:
		ether_addr_copy(cmd.vf_setattr.macaddr, data);
		dev_dbg(ionic->dev, "%s: vf %d macaddr %pM\n",
			__func__, vf, data);
		break;
	case IONIC_VF_ATTR_VLAN:
		cmd.vf_setattr.vlanid = cpu_to_le16(*(u16 *)data);
		dev_dbg(ionic->dev, "%s: vf %d vlan %d\n",
			__func__, vf, *(u16 *)data);
		break;
	case IONIC_VF_ATTR_RATE:
		cmd.vf_setattr.maxrate = cpu_to_le32(*(u32 *)data);
		dev_dbg(ionic->dev, "%s: vf %d maxrate %d\n",
			__func__, vf, *(u32 *)data);
		break;
	case IONIC_VF_ATTR_STATSADDR:
		cmd.vf_setattr.stats_pa = cpu_to_le64(*(u64 *)data);
		dev_dbg(ionic->dev, "%s: vf %d stats_pa 0x%08llx\n",
			__func__, vf, *(u64 *)data);
		break;
	default:
		return -EINVAL;
	}

	mutex_lock(&ionic->dev_cmd_lock);
	ionic_dev_cmd_go(&ionic->idev, &cmd);
	err = ionic_dev_cmd_wait(ionic, DEVCMD_TIMEOUT);
	mutex_unlock(&ionic->dev_cmd_lock);

	return err;
}

/* LIF commands */
void ionic_dev_cmd_lif_identify(struct ionic_dev *idev, u8 type, u8 ver)
{
	union ionic_dev_cmd cmd = {
		.lif_identify.opcode = IONIC_CMD_LIF_IDENTIFY,
		.lif_identify.type = type,
		.lif_identify.ver = ver,
	};

	ionic_dev_cmd_go(idev, &cmd);
}

void ionic_dev_cmd_lif_init(struct ionic_dev *idev, u16 lif_index,
			    dma_addr_t info_pa)
{
	union ionic_dev_cmd cmd = {
		.lif_init.opcode = IONIC_CMD_LIF_INIT,
		.lif_init.index = cpu_to_le16(lif_index),
		.lif_init.info_pa = cpu_to_le64(info_pa),
	};

	ionic_dev_cmd_go(idev, &cmd);
}

void ionic_dev_cmd_lif_reset(struct ionic_dev *idev, u16 lif_index)
{
	union ionic_dev_cmd cmd = {
		.lif_init.opcode = IONIC_CMD_LIF_RESET,
		.lif_init.index = cpu_to_le16(lif_index),
	};

	ionic_dev_cmd_go(idev, &cmd);
}

void ionic_dev_cmd_adminq_init(struct ionic_dev *idev, struct ionic_qcq *qcq,
			       u16 lif_index, u16 intr_index)
{
	struct ionic_queue *q = &qcq->q;
	struct ionic_cq *cq = &qcq->cq;

	union ionic_dev_cmd cmd = {
		.q_init.opcode = IONIC_CMD_Q_INIT,
		.q_init.lif_index = cpu_to_le16(lif_index),
		.q_init.type = q->type,
		.q_init.index = cpu_to_le32(q->index),
		.q_init.flags = cpu_to_le16(IONIC_QINIT_F_IRQ |
					    IONIC_QINIT_F_ENA),
		.q_init.pid = cpu_to_le16(q->pid),
		.q_init.intr_index = cpu_to_le16(intr_index),
		.q_init.ring_size = ilog2(q->num_descs),
		.q_init.ring_base = cpu_to_le64(q->base_pa),
		.q_init.cq_ring_base = cpu_to_le64(cq->base_pa),
	};

	ionic_dev_cmd_go(idev, &cmd);
}

int ionic_db_page_num(struct ionic_lif *lif, int pid)
{
	return (lif->hw_index * lif->dbid_count) + pid;
}

int ionic_cq_init(struct ionic_lif *lif, struct ionic_cq *cq,
		  struct ionic_intr_info *intr,
		  unsigned int num_descs, size_t desc_size)
{
	struct ionic_cq_info *cur;
	unsigned int ring_size;
	unsigned int i;

	if (desc_size == 0 || !is_power_of_2(num_descs))
		return -EINVAL;

	ring_size = ilog2(num_descs);
	if (ring_size < 2 || ring_size > 16)
		return -EINVAL;

	cq->lif = lif;
	cq->bound_intr = intr;
	cq->num_descs = num_descs;
	cq->desc_size = desc_size;
	cq->tail = cq->info;
	cq->done_color = 1;

	cur = cq->info;

	for (i = 0; i < num_descs; i++) {
		if (i + 1 == num_descs) {
			cur->next = cq->info;
			cur->last = true;
		} else {
			cur->next = cur + 1;
		}
		cur->index = i;
		cur++;
	}

	return 0;
}

void ionic_cq_map(struct ionic_cq *cq, void *base, dma_addr_t base_pa)
{
	struct ionic_cq_info *cur;
	unsigned int i;

	cq->base = base;
	cq->base_pa = base_pa;

	for (i = 0, cur = cq->info; i < cq->num_descs; i++, cur++)
		cur->cq_desc = base + (i * cq->desc_size);
}

void ionic_cq_bind(struct ionic_cq *cq, struct ionic_queue *q)
{
	cq->bound_q = q;
}

unsigned int ionic_cq_service(struct ionic_cq *cq, unsigned int work_to_do,
			      ionic_cq_cb cb, ionic_cq_done_cb done_cb,
			      void *done_arg)
{
	unsigned int work_done = 0;

	if (work_to_do == 0)
		return 0;

	while (cb(cq, cq->tail)) {
		if (cq->tail->last)
			cq->done_color = !cq->done_color;
		cq->tail = cq->tail->next;
		DEBUG_STATS_CQE_CNT(cq);

		if (++work_done >= work_to_do)
			break;
	}

	if (work_done && done_cb)
		done_cb(done_arg);

	return work_done;
}

int ionic_q_init(struct ionic_lif *lif, struct ionic_dev *idev,
		 struct ionic_queue *q, unsigned int index, const char *name,
		 unsigned int num_descs, size_t desc_size,
		 size_t sg_desc_size, unsigned int pid)
{
	struct ionic_desc_info *cur;
	unsigned int ring_size;
	unsigned int i;

	if (desc_size == 0 || !is_power_of_2(num_descs))
		return -EINVAL;

	ring_size = ilog2(num_descs);
	if (ring_size < 2 || ring_size > 16)
		return -EINVAL;

	q->lif = lif;
	q->idev = idev;
	q->index = index;
	q->num_descs = num_descs;
	q->desc_size = desc_size;
	q->sg_desc_size = sg_desc_size;
	q->tail = q->info;
	q->head = q->tail;
	q->pid = pid;

	snprintf(q->name, sizeof(q->name), "L%d-%s%u", lif->index, name, index);

	cur = q->info;

	for (i = 0; i < num_descs; i++) {
		if (i + 1 == num_descs)
			cur->next = q->info;
		else
			cur->next = cur + 1;
		cur->index = i;
		cur->left = num_descs - i;
		cur++;
	}

	return 0;
}

void ionic_q_map(struct ionic_queue *q, void *base, dma_addr_t base_pa)
{
	struct ionic_desc_info *cur;
	unsigned int i;

	q->base = base;
	q->base_pa = base_pa;

	for (i = 0, cur = q->info; i < q->num_descs; i++, cur++)
		cur->desc = base + (i * q->desc_size);
}

void ionic_q_sg_map(struct ionic_queue *q, void *base, dma_addr_t base_pa)
{
	struct ionic_desc_info *cur;
	unsigned int i;

	q->sg_base = base;
	q->sg_base_pa = base_pa;

	for (i = 0, cur = q->info; i < q->num_descs; i++, cur++)
		cur->sg_desc = base + (i * q->sg_desc_size);
}

void ionic_q_post(struct ionic_queue *q, bool ring_doorbell, ionic_desc_cb cb,
		  void *cb_arg)
{
	struct device *dev = q->lif->ionic->dev;
	struct ionic_lif *lif = q->lif;

	q->head->cb = cb;
	q->head->cb_arg = cb_arg;
	q->head = q->head->next;

	dev_dbg(dev, "lif=%d qname=%s qid=%d qtype=%d p_index=%d ringdb=%d\n",
		q->lif->index, q->name, q->hw_type, q->hw_index,
		q->head->index, ring_doorbell);

	if (ring_doorbell)
		ionic_dbell_ring(lif->kern_dbpage, q->hw_type,
				 q->dbval | q->head->index);
}

static bool ionic_q_is_posted(struct ionic_queue *q, unsigned int pos)
{
	unsigned int mask, tail, head;

	mask = q->num_descs - 1;
	tail = q->tail->index;
	head = q->head->index;

	return ((pos - tail) & mask) < ((head - tail) & mask);
}

void ionic_q_service(struct ionic_queue *q, struct ionic_cq_info *cq_info,
		     unsigned int stop_index)
{
	struct ionic_desc_info *desc_info;
	ionic_desc_cb cb;
	void *cb_arg;

	/* check for empty queue */
	if (q->tail->index == q->head->index)
		return;

	/* stop index must be for a descriptor that is not yet completed */
	if (unlikely(!ionic_q_is_posted(q, stop_index)))
		dev_err(q->lif->ionic->dev,
			"ionic stop is not posted %s stop %u tail %u head %u\n",
			q->name, stop_index, q->tail->index, q->head->index);

	do {
		desc_info = q->tail;
		q->tail = desc_info->next;

		cb = desc_info->cb;
		cb_arg = desc_info->cb_arg;

		desc_info->cb = NULL;
		desc_info->cb_arg = NULL;

		if (cb)
			cb(q, desc_info, cq_info, cb_arg);
	} while (desc_info->index != stop_index);
}<|MERGE_RESOLUTION|>--- conflicted
+++ resolved
@@ -120,10 +120,6 @@
 	 * fw_status != 0xff (bad PCI read)
 	 */
 	fw_status = ioread8(&idev->dev_info_regs->fw_status);
-<<<<<<< HEAD
-	if (fw_status == 0xff ||
-	    !(fw_status & IONIC_FW_STS_F_RUNNING))
-=======
 	if (fw_status != 0xff)
 		fw_status &= IONIC_FW_STS_F_RUNNING;  /* use only the run bit */
 
@@ -161,7 +157,6 @@
 	idev->last_fw_status = fw_status;
 
 	if (!fw_status || fw_status == 0xff)
->>>>>>> 04d5ce62
 		return -ENXIO;
 
 	/* early FW has no heartbeat, else FW will return non-zero */
