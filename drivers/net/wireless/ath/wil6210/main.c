/*
 * Copyright (c) 2012-2017 Qualcomm Atheros, Inc.
 * Copyright (c) 2018-2019, The Linux Foundation. All rights reserved.
 *
 * Permission to use, copy, modify, and/or distribute this software for any
 * purpose with or without fee is hereby granted, provided that the above
 * copyright notice and this permission notice appear in all copies.
 *
 * THE SOFTWARE IS PROVIDED "AS IS" AND THE AUTHOR DISCLAIMS ALL WARRANTIES
 * WITH REGARD TO THIS SOFTWARE INCLUDING ALL IMPLIED WARRANTIES OF
 * MERCHANTABILITY AND FITNESS. IN NO EVENT SHALL THE AUTHOR BE LIABLE FOR
 * ANY SPECIAL, DIRECT, INDIRECT, OR CONSEQUENTIAL DAMAGES OR ANY DAMAGES
 * WHATSOEVER RESULTING FROM LOSS OF USE, DATA OR PROFITS, WHETHER IN AN
 * ACTION OF CONTRACT, NEGLIGENCE OR OTHER TORTIOUS ACTION, ARISING OUT OF
 * OR IN CONNECTION WITH THE USE OR PERFORMANCE OF THIS SOFTWARE.
 */

#include <linux/moduleparam.h>
#include <linux/if_arp.h>
#include <linux/etherdevice.h>
#include <linux/rtnetlink.h>

#include "wil6210.h"
#include "txrx.h"
#include "txrx_edma.h"
#include "wmi.h"
#include "boot_loader.h"

#define WAIT_FOR_HALP_VOTE_MS 100
#define WAIT_FOR_SCAN_ABORT_MS 1000
#define WIL_DEFAULT_NUM_RX_STATUS_RINGS 1
#define WIL_BOARD_FILE_MAX_NAMELEN 128

bool debug_fw; /* = false; */
module_param(debug_fw, bool, 0444);
MODULE_PARM_DESC(debug_fw, " do not perform card reset. For FW debug");

static u8 oob_mode;
module_param(oob_mode, byte, 0444);
MODULE_PARM_DESC(oob_mode,
		 " enable out of the box (OOB) mode in FW, for diagnostics and certification");

bool no_fw_recovery;
module_param(no_fw_recovery, bool, 0644);
MODULE_PARM_DESC(no_fw_recovery, " disable automatic FW error recovery");

/* if not set via modparam, will be set to default value of 1/8 of
 * rx ring size during init flow
 */
unsigned short rx_ring_overflow_thrsh = WIL6210_RX_HIGH_TRSH_INIT;
module_param(rx_ring_overflow_thrsh, ushort, 0444);
MODULE_PARM_DESC(rx_ring_overflow_thrsh,
		 " RX ring overflow threshold in descriptors.");

/* We allow allocation of more than 1 page buffers to support large packets.
 * It is suboptimal behavior performance wise in case MTU above page size.
 */
unsigned int mtu_max = TXRX_BUF_LEN_DEFAULT - WIL_MAX_MPDU_OVERHEAD;
static int mtu_max_set(const char *val, const struct kernel_param *kp)
{
	int ret;

	/* sets mtu_max directly. no need to restore it in case of
	 * illegal value since we assume this will fail insmod
	 */
	ret = param_set_uint(val, kp);
	if (ret)
		return ret;

	if (mtu_max < 68 || mtu_max > WIL_MAX_ETH_MTU)
		ret = -EINVAL;

	return ret;
}

static const struct kernel_param_ops mtu_max_ops = {
	.set = mtu_max_set,
	.get = param_get_uint,
};

module_param_cb(mtu_max, &mtu_max_ops, &mtu_max, 0444);
MODULE_PARM_DESC(mtu_max, " Max MTU value.");

static uint rx_ring_order;
static uint tx_ring_order = WIL_TX_RING_SIZE_ORDER_DEFAULT;
static uint bcast_ring_order = WIL_BCAST_RING_SIZE_ORDER_DEFAULT;

static int ring_order_set(const char *val, const struct kernel_param *kp)
{
	int ret;
	uint x;

	ret = kstrtouint(val, 0, &x);
	if (ret)
		return ret;

	if ((x < WIL_RING_SIZE_ORDER_MIN) || (x > WIL_RING_SIZE_ORDER_MAX))
		return -EINVAL;

	*((uint *)kp->arg) = x;

	return 0;
}

static const struct kernel_param_ops ring_order_ops = {
	.set = ring_order_set,
	.get = param_get_uint,
};

module_param_cb(rx_ring_order, &ring_order_ops, &rx_ring_order, 0444);
MODULE_PARM_DESC(rx_ring_order, " Rx ring order; size = 1 << order");
module_param_cb(tx_ring_order, &ring_order_ops, &tx_ring_order, 0444);
MODULE_PARM_DESC(tx_ring_order, " Tx ring order; size = 1 << order");
module_param_cb(bcast_ring_order, &ring_order_ops, &bcast_ring_order, 0444);
MODULE_PARM_DESC(bcast_ring_order, " Bcast ring order; size = 1 << order");

enum {
	WIL_BOOT_ERR,
	WIL_BOOT_VANILLA,
	WIL_BOOT_PRODUCTION,
	WIL_BOOT_DEVELOPMENT,
};

enum {
	WIL_SIG_STATUS_VANILLA = 0x0,
	WIL_SIG_STATUS_DEVELOPMENT = 0x1,
	WIL_SIG_STATUS_PRODUCTION = 0x2,
	WIL_SIG_STATUS_CORRUPTED_PRODUCTION = 0x3,
};

#define RST_DELAY (20) /* msec, for loop in @wil_wait_device_ready */
#define RST_COUNT (1 + 1000/RST_DELAY) /* round up to be above 1 sec total */

#define PMU_READY_DELAY_MS (4) /* ms, for sleep in @wil_wait_device_ready */

#define OTP_HW_DELAY (200) /* usec, loop in @wil_wait_device_ready_talyn_mb */
/* round up to be above 2 ms total */
#define OTP_HW_COUNT (1 + 2000 / OTP_HW_DELAY)

/*
 * Due to a hardware issue,
 * one has to read/write to/from NIC in 32-bit chunks;
 * regular memcpy_fromio and siblings will
 * not work on 64-bit platform - it uses 64-bit transactions
 *
 * Force 32-bit transactions to enable NIC on 64-bit platforms
 *
 * To avoid byte swap on big endian host, __raw_{read|write}l
 * should be used - {read|write}l would swap bytes to provide
 * little endian on PCI value in host endianness.
 */
void wil_memcpy_fromio_32(void *dst, const volatile void __iomem *src,
			  size_t count)
{
	u32 *d = dst;
	const volatile u32 __iomem *s = src;

	for (; count >= 4; count -= 4)
		*d++ = __raw_readl(s++);

	if (unlikely(count)) {
		/* count can be 1..3 */
		u32 tmp = __raw_readl(s);

		memcpy(d, &tmp, count);
	}
}

void wil_memcpy_toio_32(volatile void __iomem *dst, const void *src,
			size_t count)
{
	volatile u32 __iomem *d = dst;
	const u32 *s = src;

	for (; count >= 4; count -= 4)
		__raw_writel(*s++, d++);

	if (unlikely(count)) {
		/* count can be 1..3 */
		u32 tmp = 0;

		memcpy(&tmp, s, count);
		__raw_writel(tmp, d);
	}
}

/* Device memory access is prohibited while reset or suspend.
 * wil_mem_access_lock protects accessing device memory in these cases
 */
int wil_mem_access_lock(struct wil6210_priv *wil)
{
	if (!down_read_trylock(&wil->mem_lock))
		return -EBUSY;

	if (test_bit(wil_status_suspending, wil->status) ||
	    test_bit(wil_status_suspended, wil->status)) {
		up_read(&wil->mem_lock);
		return -EBUSY;
	}

	return 0;
}

void wil_mem_access_unlock(struct wil6210_priv *wil)
{
	up_read(&wil->mem_lock);
}

static void wil_ring_fini_tx(struct wil6210_priv *wil, int id)
{
	struct wil_ring *ring = &wil->ring_tx[id];
	struct wil_ring_tx_data *txdata = &wil->ring_tx_data[id];

	lockdep_assert_held(&wil->mutex);

	if (!ring->va)
		return;

	wil_dbg_misc(wil, "vring_fini_tx: id=%d\n", id);

	spin_lock_bh(&txdata->lock);
	txdata->dot1x_open = false;
	txdata->mid = U8_MAX;
	txdata->enabled = 0; /* no Tx can be in progress or start anew */
	spin_unlock_bh(&txdata->lock);
	/* napi_synchronize waits for completion of the current NAPI but will
	 * not prevent the next NAPI run.
	 * Add a memory barrier to guarantee that txdata->enabled is zeroed
	 * before napi_synchronize so that the next scheduled NAPI will not
	 * handle this vring
	 */
	wmb();
	/* make sure NAPI won't touch this vring */
	if (test_bit(wil_status_napi_en, wil->status))
		napi_synchronize(&wil->napi_tx);

	wil->txrx_ops.ring_fini_tx(wil, ring);
}

static bool wil_vif_is_connected(struct wil6210_priv *wil, u8 mid)
{
	int i;

	for (i = 0; i < max_assoc_sta; i++) {
		if (wil->sta[i].mid == mid &&
		    wil->sta[i].status == wil_sta_connected)
			return true;
	}

	return false;
}

static void wil_disconnect_cid_complete(struct wil6210_vif *vif, int cid,
					u16 reason_code)
__acquires(&sta->tid_rx_lock) __releases(&sta->tid_rx_lock)
{
	uint i;
	struct wil6210_priv *wil = vif_to_wil(vif);
	struct net_device *ndev = vif_to_ndev(vif);
	struct wireless_dev *wdev = vif_to_wdev(vif);
	struct wil_sta_info *sta = &wil->sta[cid];
	int min_ring_id = wil_get_min_tx_ring_id(wil);

	might_sleep();
	wil_dbg_misc(wil,
		     "disconnect_cid_complete: CID %d, MID %d, status %d\n",
		     cid, sta->mid, sta->status);
	/* inform upper layers */
	if (sta->status != wil_sta_unused) {
		if (vif->mid != sta->mid) {
			wil_err(wil, "STA MID mismatch with VIF MID(%d)\n",
				vif->mid);
		}

		switch (wdev->iftype) {
		case NL80211_IFTYPE_AP:
		case NL80211_IFTYPE_P2P_GO:
			/* AP-like interface */
			cfg80211_del_sta(ndev, sta->addr, GFP_KERNEL);
			break;
		default:
			break;
		}
		sta->status = wil_sta_unused;
		sta->mid = U8_MAX;
	}
	/* reorder buffers */
	for (i = 0; i < WIL_STA_TID_NUM; i++) {
		struct wil_tid_ampdu_rx *r;

		spin_lock_bh(&sta->tid_rx_lock);

		r = sta->tid_rx[i];
		sta->tid_rx[i] = NULL;
		wil_tid_ampdu_rx_free(wil, r);

		spin_unlock_bh(&sta->tid_rx_lock);
	}
	/* crypto context */
	memset(sta->tid_crypto_rx, 0, sizeof(sta->tid_crypto_rx));
	memset(&sta->group_crypto_rx, 0, sizeof(sta->group_crypto_rx));
	/* release vrings */
	for (i = min_ring_id; i < ARRAY_SIZE(wil->ring_tx); i++) {
		if (wil->ring2cid_tid[i][0] == cid)
			wil_ring_fini_tx(wil, i);
	}
	/* statistics */
	memset(&sta->stats, 0, sizeof(sta->stats));
	sta->stats.tx_latency_min_us = U32_MAX;
}

static void _wil6210_disconnect_complete(struct wil6210_vif *vif,
					 const u8 *bssid, u16 reason_code)
{
	struct wil6210_priv *wil = vif_to_wil(vif);
	int cid = -ENOENT;
	struct net_device *ndev;
	struct wireless_dev *wdev;

	ndev = vif_to_ndev(vif);
	wdev = vif_to_wdev(vif);

	might_sleep();
	wil_info(wil, "disconnect_complete: bssid=%pM, reason=%d\n",
		 bssid, reason_code);

	/* Cases are:
	 * - disconnect single STA, still connected
	 * - disconnect single STA, already disconnected
	 * - disconnect all
	 *
	 * For "disconnect all", there are 3 options:
	 * - bssid == NULL
	 * - bssid is broadcast address (ff:ff:ff:ff:ff:ff)
	 * - bssid is our MAC address
	 */
	if (bssid && !is_broadcast_ether_addr(bssid) &&
	    !ether_addr_equal_unaligned(ndev->dev_addr, bssid)) {
		cid = wil_find_cid(wil, vif->mid, bssid);
		wil_dbg_misc(wil,
			     "Disconnect complete %pM, CID=%d, reason=%d\n",
			     bssid, cid, reason_code);
		if (cid >= 0) /* disconnect 1 peer */
			wil_disconnect_cid_complete(vif, cid, reason_code);
	} else { /* all */
		wil_dbg_misc(wil, "Disconnect complete all\n");
		for (cid = 0; cid < max_assoc_sta; cid++)
			wil_disconnect_cid_complete(vif, cid, reason_code);
	}

	/* link state */
	switch (wdev->iftype) {
	case NL80211_IFTYPE_STATION:
	case NL80211_IFTYPE_P2P_CLIENT:
		wil_bcast_fini(vif);
		wil_update_net_queues_bh(wil, vif, NULL, true);
		netif_carrier_off(ndev);
		if (!wil_has_other_active_ifaces(wil, ndev, false, true))
			wil6210_bus_request(wil, WIL_DEFAULT_BUS_REQUEST_KBPS);

		if (test_and_clear_bit(wil_vif_fwconnected, vif->status)) {
			atomic_dec(&wil->connected_vifs);
			cfg80211_disconnected(ndev, reason_code,
					      NULL, 0,
					      vif->locally_generated_disc,
					      GFP_KERNEL);
			vif->locally_generated_disc = false;
		} else if (test_bit(wil_vif_fwconnecting, vif->status)) {
			cfg80211_connect_result(ndev, bssid, NULL, 0, NULL, 0,
						WLAN_STATUS_UNSPECIFIED_FAILURE,
						GFP_KERNEL);
			vif->bss = NULL;
		}
		clear_bit(wil_vif_fwconnecting, vif->status);
		clear_bit(wil_vif_ft_roam, vif->status);

		break;
	case NL80211_IFTYPE_AP:
	case NL80211_IFTYPE_P2P_GO:
		if (!wil_vif_is_connected(wil, vif->mid)) {
			wil_update_net_queues_bh(wil, vif, NULL, true);
			if (test_and_clear_bit(wil_vif_fwconnected,
					       vif->status))
				atomic_dec(&wil->connected_vifs);
		} else {
			wil_update_net_queues_bh(wil, vif, NULL, false);
		}
		break;
	default:
		break;
	}
}

static int wil_disconnect_cid(struct wil6210_vif *vif, int cid,
			      u16 reason_code)
{
	struct wil6210_priv *wil = vif_to_wil(vif);
	struct wireless_dev *wdev = vif_to_wdev(vif);
	struct wil_sta_info *sta = &wil->sta[cid];
	bool del_sta = false;

	might_sleep();
	wil_dbg_misc(wil, "disconnect_cid: CID %d, MID %d, status %d\n",
		     cid, sta->mid, sta->status);

	if (sta->status == wil_sta_unused)
		return 0;

	if (vif->mid != sta->mid) {
		wil_err(wil, "STA MID mismatch with VIF MID(%d)\n", vif->mid);
		return -EINVAL;
	}

	/* inform lower layers */
	if (wdev->iftype == NL80211_IFTYPE_AP && disable_ap_sme)
		del_sta = true;

	/* disconnect by sending command disconnect/del_sta and wait
	 * synchronously for WMI_DISCONNECT_EVENTID event.
	 */
	return wmi_disconnect_sta(vif, sta->addr, reason_code, del_sta);
}

static void _wil6210_disconnect(struct wil6210_vif *vif, const u8 *bssid,
				u16 reason_code)
{
	struct wil6210_priv *wil;
	struct net_device *ndev;
	int cid = -ENOENT;

	if (unlikely(!vif))
		return;

	wil = vif_to_wil(vif);
	ndev = vif_to_ndev(vif);

	might_sleep();
	wil_info(wil, "disconnect bssid=%pM, reason=%d\n", bssid, reason_code);

	/* Cases are:
	 * - disconnect single STA, still connected
	 * - disconnect single STA, already disconnected
	 * - disconnect all
	 *
	 * For "disconnect all", there are 3 options:
	 * - bssid == NULL
	 * - bssid is broadcast address (ff:ff:ff:ff:ff:ff)
	 * - bssid is our MAC address
	 */
	if (bssid && !is_broadcast_ether_addr(bssid) &&
	    !ether_addr_equal_unaligned(ndev->dev_addr, bssid)) {
		cid = wil_find_cid(wil, vif->mid, bssid);
		wil_dbg_misc(wil, "Disconnect %pM, CID=%d, reason=%d\n",
			     bssid, cid, reason_code);
		if (cid >= 0) /* disconnect 1 peer */
			wil_disconnect_cid(vif, cid, reason_code);
	} else { /* all */
		wil_dbg_misc(wil, "Disconnect all\n");
		for (cid = 0; cid < max_assoc_sta; cid++)
			wil_disconnect_cid(vif, cid, reason_code);
	}

	/* call event handler manually after processing wmi_call,
	 * to avoid deadlock - disconnect event handler acquires
	 * wil->mutex while it is already held here
	 */
	_wil6210_disconnect_complete(vif, bssid, reason_code);
}

void wil_disconnect_worker(struct work_struct *work)
{
	struct wil6210_vif *vif = container_of(work,
			struct wil6210_vif, disconnect_worker);
	struct wil6210_priv *wil = vif_to_wil(vif);
	struct net_device *ndev = vif_to_ndev(vif);
	int rc;
	struct {
		struct wmi_cmd_hdr wmi;
		struct wmi_disconnect_event evt;
	} __packed reply;

	if (test_bit(wil_vif_fwconnected, vif->status))
		/* connect succeeded after all */
		return;

	if (!test_bit(wil_vif_fwconnecting, vif->status))
		/* already disconnected */
		return;

	memset(&reply, 0, sizeof(reply));

	rc = wmi_call(wil, WMI_DISCONNECT_CMDID, vif->mid, NULL, 0,
		      WMI_DISCONNECT_EVENTID, &reply, sizeof(reply),
		      WIL6210_DISCONNECT_TO_MS);
	if (rc) {
		wil_err(wil, "disconnect error %d\n", rc);
		return;
	}

	wil_update_net_queues_bh(wil, vif, NULL, true);
	netif_carrier_off(ndev);
	cfg80211_connect_result(ndev, NULL, NULL, 0, NULL, 0,
				WLAN_STATUS_UNSPECIFIED_FAILURE, GFP_KERNEL);
	clear_bit(wil_vif_fwconnecting, vif->status);
}

static int wil_wait_for_recovery(struct wil6210_priv *wil)
{
	if (wait_event_interruptible(wil->wq, wil->recovery_state !=
				     fw_recovery_pending)) {
		wil_err(wil, "Interrupt, canceling recovery\n");
		return -ERESTARTSYS;
	}
	if (wil->recovery_state != fw_recovery_running) {
		wil_info(wil, "Recovery cancelled\n");
		return -EINTR;
	}
	wil_info(wil, "Proceed with recovery\n");
	return 0;
}

void wil_set_recovery_state(struct wil6210_priv *wil, int state)
{
	wil_dbg_misc(wil, "set_recovery_state: %d -> %d\n",
		     wil->recovery_state, state);

	wil->recovery_state = state;
	wake_up_interruptible(&wil->wq);
}

bool wil_is_recovery_blocked(struct wil6210_priv *wil)
{
	return no_fw_recovery && (wil->recovery_state == fw_recovery_pending);
}

static void wil_fw_error_worker(struct work_struct *work)
{
	struct wil6210_priv *wil = container_of(work, struct wil6210_priv,
						fw_error_worker);
	struct net_device *ndev = wil->main_ndev;
	struct wireless_dev *wdev;

	wil_dbg_misc(wil, "fw error worker\n");

	if (!ndev || !(ndev->flags & IFF_UP)) {
		wil_info(wil, "No recovery - interface is down\n");
		return;
	}
	wdev = ndev->ieee80211_ptr;

	/* increment @recovery_count if less then WIL6210_FW_RECOVERY_TO
	 * passed since last recovery attempt
	 */
	if (time_is_after_jiffies(wil->last_fw_recovery +
				  WIL6210_FW_RECOVERY_TO))
		wil->recovery_count++;
	else
		wil->recovery_count = 1; /* fw was alive for a long time */

	if (wil->recovery_count > WIL6210_FW_RECOVERY_RETRIES) {
		wil_err(wil, "too many recovery attempts (%d), giving up\n",
			wil->recovery_count);
		return;
	}

	wil->last_fw_recovery = jiffies;

	wil_info(wil, "fw error recovery requested (try %d)...\n",
		 wil->recovery_count);
	if (!no_fw_recovery)
		wil->recovery_state = fw_recovery_running;
	if (wil_wait_for_recovery(wil) != 0)
		return;

	rtnl_lock();
	mutex_lock(&wil->mutex);
	/* Needs adaptation for multiple VIFs
	 * need to go over all VIFs and consider the appropriate
	 * recovery because each one can have different iftype.
	 */
	switch (wdev->iftype) {
	case NL80211_IFTYPE_STATION:
	case NL80211_IFTYPE_P2P_CLIENT:
	case NL80211_IFTYPE_MONITOR:
		/* silent recovery, upper layers will see disconnect */
		__wil_down(wil);
		__wil_up(wil);
		break;
	case NL80211_IFTYPE_AP:
	case NL80211_IFTYPE_P2P_GO:
		if (no_fw_recovery) /* upper layers do recovery */
			break;
		/* silent recovery, upper layers will see disconnect */
		__wil_down(wil);
		__wil_up(wil);
		mutex_unlock(&wil->mutex);
		wil_cfg80211_ap_recovery(wil);
		mutex_lock(&wil->mutex);
		wil_info(wil, "... completed\n");
		break;
	default:
		wil_err(wil, "No recovery - unknown interface type %d\n",
			wdev->iftype);
		break;
	}

	mutex_unlock(&wil->mutex);
	rtnl_unlock();
}

static int wil_find_free_ring(struct wil6210_priv *wil)
{
	int i;
	int min_ring_id = wil_get_min_tx_ring_id(wil);

	for (i = min_ring_id; i < WIL6210_MAX_TX_RINGS; i++) {
		if (!wil->ring_tx[i].va)
			return i;
	}
	return -EINVAL;
}

int wil_ring_init_tx(struct wil6210_vif *vif, int cid)
{
	struct wil6210_priv *wil = vif_to_wil(vif);
	int rc = -EINVAL, ringid;

	if (cid < 0) {
		wil_err(wil, "No connection pending\n");
		goto out;
	}
	ringid = wil_find_free_ring(wil);
	if (ringid < 0) {
		wil_err(wil, "No free vring found\n");
		goto out;
	}

	wil_dbg_wmi(wil, "Configure for connection CID %d MID %d ring %d\n",
		    cid, vif->mid, ringid);

	rc = wil->txrx_ops.ring_init_tx(vif, ringid, 1 << tx_ring_order,
					cid, 0);
	if (rc)
		wil_err(wil, "init TX for CID %d MID %d vring %d failed\n",
			cid, vif->mid, ringid);

out:
	return rc;
}

int wil_bcast_init(struct wil6210_vif *vif)
{
	struct wil6210_priv *wil = vif_to_wil(vif);
	int ri = vif->bcast_ring, rc;

	if (ri >= 0 && wil->ring_tx[ri].va)
		return 0;

	ri = wil_find_free_ring(wil);
	if (ri < 0)
		return ri;

	vif->bcast_ring = ri;
	rc = wil->txrx_ops.ring_init_bcast(vif, ri, 1 << bcast_ring_order);
	if (rc)
		vif->bcast_ring = -1;

	return rc;
}

void wil_bcast_fini(struct wil6210_vif *vif)
{
	struct wil6210_priv *wil = vif_to_wil(vif);
	int ri = vif->bcast_ring;

	if (ri < 0)
		return;

	vif->bcast_ring = -1;
	wil_ring_fini_tx(wil, ri);
}

void wil_bcast_fini_all(struct wil6210_priv *wil)
{
	int i;
	struct wil6210_vif *vif;

	for (i = 0; i < GET_MAX_VIFS(wil); i++) {
		vif = wil->vifs[i];
		if (vif)
			wil_bcast_fini(vif);
	}
}

int wil_priv_init(struct wil6210_priv *wil)
{
	uint i;

	wil_dbg_misc(wil, "priv_init\n");

	memset(wil->sta, 0, sizeof(wil->sta));
	for (i = 0; i < WIL6210_MAX_CID; i++) {
		spin_lock_init(&wil->sta[i].tid_rx_lock);
		wil->sta[i].mid = U8_MAX;
	}

	for (i = 0; i < WIL6210_MAX_TX_RINGS; i++) {
		spin_lock_init(&wil->ring_tx_data[i].lock);
		wil->ring2cid_tid[i][0] = WIL6210_MAX_CID;
	}

	mutex_init(&wil->mutex);
	mutex_init(&wil->vif_mutex);
	mutex_init(&wil->wmi_mutex);
	mutex_init(&wil->halp.lock);

	init_completion(&wil->wmi_ready);
	init_completion(&wil->wmi_call);
	init_completion(&wil->halp.comp);

	INIT_WORK(&wil->wmi_event_worker, wmi_event_worker);
	INIT_WORK(&wil->fw_error_worker, wil_fw_error_worker);

	INIT_LIST_HEAD(&wil->pending_wmi_ev);
	spin_lock_init(&wil->wmi_ev_lock);
	spin_lock_init(&wil->net_queue_lock);
	init_waitqueue_head(&wil->wq);
	init_rwsem(&wil->mem_lock);

	wil->wmi_wq = create_singlethread_workqueue(WIL_NAME "_wmi");
	if (!wil->wmi_wq)
		return -EAGAIN;

	wil->wq_service = create_singlethread_workqueue(WIL_NAME "_service");
	if (!wil->wq_service)
		goto out_wmi_wq;

	wil->last_fw_recovery = jiffies;
	wil->tx_interframe_timeout = WIL6210_ITR_TX_INTERFRAME_TIMEOUT_DEFAULT;
	wil->rx_interframe_timeout = WIL6210_ITR_RX_INTERFRAME_TIMEOUT_DEFAULT;
	wil->tx_max_burst_duration = WIL6210_ITR_TX_MAX_BURST_DURATION_DEFAULT;
	wil->rx_max_burst_duration = WIL6210_ITR_RX_MAX_BURST_DURATION_DEFAULT;

	if (rx_ring_overflow_thrsh == WIL6210_RX_HIGH_TRSH_INIT)
		rx_ring_overflow_thrsh = WIL6210_RX_HIGH_TRSH_DEFAULT;

	wil->ps_profile =  WMI_PS_PROFILE_TYPE_DEFAULT;

	wil->wakeup_trigger = WMI_WAKEUP_TRIGGER_UCAST |
			      WMI_WAKEUP_TRIGGER_BCAST;
	memset(&wil->suspend_stats, 0, sizeof(wil->suspend_stats));
	wil->ring_idle_trsh = 16;

	wil->reply_mid = U8_MAX;
	wil->max_vifs = 1;

	/* edma configuration can be updated via debugfs before allocation */
	wil->num_rx_status_rings = WIL_DEFAULT_NUM_RX_STATUS_RINGS;
	wil->tx_status_ring_order = WIL_TX_SRING_SIZE_ORDER_DEFAULT;

	/* Rx status ring size should be bigger than the number of RX buffers
	 * in order to prevent backpressure on the status ring, which may
	 * cause HW freeze.
	 */
	wil->rx_status_ring_order = WIL_RX_SRING_SIZE_ORDER_DEFAULT;
	/* Number of RX buffer IDs should be bigger than the RX descriptor
	 * ring size as in HW reorder flow, the HW can consume additional
	 * buffers before releasing the previous ones.
	 */
	wil->rx_buff_id_count = WIL_RX_BUFF_ARR_SIZE_DEFAULT;

	wil->amsdu_en = 1;

	return 0;

out_wmi_wq:
	destroy_workqueue(wil->wmi_wq);

	return -EAGAIN;
}

void wil6210_bus_request(struct wil6210_priv *wil, u32 kbps)
{
	if (wil->platform_ops.bus_request) {
		wil->bus_request_kbps = kbps;
		wil->platform_ops.bus_request(wil->platform_handle, kbps);
	}
}

/**
 * wil6210_disconnect - disconnect one connection
 * @vif: virtual interface context
 * @bssid: peer to disconnect, NULL to disconnect all
 * @reason_code: Reason code for the Disassociation frame
 *
 * Disconnect and release associated resources. Issue WMI
 * command(s) to trigger MAC disconnect. When command was issued
 * successfully, call the wil6210_disconnect_complete function
 * to handle the event synchronously
 */
void wil6210_disconnect(struct wil6210_vif *vif, const u8 *bssid,
			u16 reason_code)
{
	struct wil6210_priv *wil = vif_to_wil(vif);

	wil_dbg_misc(wil, "disconnecting\n");

	del_timer_sync(&vif->connect_timer);
	_wil6210_disconnect(vif, bssid, reason_code);
}

/**
 * wil6210_disconnect_complete - handle disconnect event
 * @vif: virtual interface context
 * @bssid: peer to disconnect, NULL to disconnect all
 * @reason_code: Reason code for the Disassociation frame
 *
 * Release associated resources and indicate upper layers the
 * connection is terminated.
 */
void wil6210_disconnect_complete(struct wil6210_vif *vif, const u8 *bssid,
				 u16 reason_code)
{
	struct wil6210_priv *wil = vif_to_wil(vif);

	wil_dbg_misc(wil, "got disconnect\n");

	del_timer_sync(&vif->connect_timer);
	_wil6210_disconnect_complete(vif, bssid, reason_code);
}

void wil_priv_deinit(struct wil6210_priv *wil)
{
	wil_dbg_misc(wil, "priv_deinit\n");

	wil_set_recovery_state(wil, fw_recovery_idle);
	cancel_work_sync(&wil->fw_error_worker);
	wmi_event_flush(wil);
	destroy_workqueue(wil->wq_service);
	destroy_workqueue(wil->wmi_wq);
}

static void wil_shutdown_bl(struct wil6210_priv *wil)
{
	u32 val;

	wil_s(wil, RGF_USER_BL +
	      offsetof(struct bl_dedicated_registers_v1,
		       bl_shutdown_handshake), BL_SHUTDOWN_HS_GRTD);

	usleep_range(100, 150);

	val = wil_r(wil, RGF_USER_BL +
		    offsetof(struct bl_dedicated_registers_v1,
			     bl_shutdown_handshake));
	if (val & BL_SHUTDOWN_HS_RTD) {
		wil_dbg_misc(wil, "BL is ready for halt\n");
		return;
	}

	wil_err(wil, "BL did not report ready for halt\n");
}

/* this format is used by ARC embedded CPU for instruction memory */
static inline u32 ARC_me_imm32(u32 d)
{
	return ((d & 0xffff0000) >> 16) | ((d & 0x0000ffff) << 16);
}

/* defines access to interrupt vectors for wil_freeze_bl */
#define ARC_IRQ_VECTOR_OFFSET(N)	((N) * 8)
/* ARC long jump instruction */
#define ARC_JAL_INST			(0x20200f80)

static void wil_freeze_bl(struct wil6210_priv *wil)
{
	u32 jal, upc, saved;
	u32 ivt3 = ARC_IRQ_VECTOR_OFFSET(3);

	jal = wil_r(wil, wil->iccm_base + ivt3);
	if (jal != ARC_me_imm32(ARC_JAL_INST)) {
		wil_dbg_misc(wil, "invalid IVT entry found, skipping\n");
		return;
	}

	/* prevent the target from entering deep sleep
	 * and disabling memory access
	 */
	saved = wil_r(wil, RGF_USER_USAGE_8);
	wil_w(wil, RGF_USER_USAGE_8, saved | BIT_USER_PREVENT_DEEP_SLEEP);
	usleep_range(20, 25); /* let the BL process the bit */

	/* redirect to endless loop in the INT_L1 context and let it trap */
	wil_w(wil, wil->iccm_base + ivt3 + 4, ARC_me_imm32(ivt3));
	usleep_range(20, 25); /* let the BL get into the trap */

	/* verify the BL is frozen */
	upc = wil_r(wil, RGF_USER_CPU_PC);
	if (upc < ivt3 || (upc > (ivt3 + 8)))
		wil_dbg_misc(wil, "BL freeze failed, PC=0x%08X\n", upc);

	wil_w(wil, RGF_USER_USAGE_8, saved);
}

static void wil_bl_prepare_halt(struct wil6210_priv *wil)
{
	u32 tmp, ver;

	/* before halting device CPU driver must make sure BL is not accessing
	 * host memory. This is done differently depending on BL version:
	 * 1. For very old BL versions the procedure is skipped
	 * (not supported).
	 * 2. For old BL version we use a special trick to freeze the BL
	 * 3. For new BL versions we shutdown the BL using handshake procedure.
	 */
	tmp = wil_r(wil, RGF_USER_BL +
		    offsetof(struct bl_dedicated_registers_v0,
			     boot_loader_struct_version));
	if (!tmp) {
		wil_dbg_misc(wil, "old BL, skipping halt preparation\n");
		return;
	}

	tmp = wil_r(wil, RGF_USER_BL +
		    offsetof(struct bl_dedicated_registers_v1,
			     bl_shutdown_handshake));
	ver = BL_SHUTDOWN_HS_PROT_VER(tmp);

	if (ver > 0)
		wil_shutdown_bl(wil);
	else
		wil_freeze_bl(wil);
}

static inline void wil_halt_cpu(struct wil6210_priv *wil)
{
	if (wil->hw_version >= HW_VER_TALYN_MB) {
		wil_w(wil, RGF_USER_USER_CPU_0_TALYN_MB,
		      BIT_USER_USER_CPU_MAN_RST);
		wil_w(wil, RGF_USER_MAC_CPU_0_TALYN_MB,
		      BIT_USER_MAC_CPU_MAN_RST);
	} else {
		wil_w(wil, RGF_USER_USER_CPU_0, BIT_USER_USER_CPU_MAN_RST);
		wil_w(wil, RGF_USER_MAC_CPU_0,  BIT_USER_MAC_CPU_MAN_RST);
	}
}

static inline void wil_release_cpu(struct wil6210_priv *wil)
{
	/* Start CPU */
	if (wil->hw_version >= HW_VER_TALYN_MB)
		wil_w(wil, RGF_USER_USER_CPU_0_TALYN_MB, 1);
	else
		wil_w(wil, RGF_USER_USER_CPU_0, 1);
}

static void wil_set_oob_mode(struct wil6210_priv *wil, u8 mode)
{
	wil_info(wil, "oob_mode to %d\n", mode);
	switch (mode) {
	case 0:
		wil_c(wil, RGF_USER_USAGE_6, BIT_USER_OOB_MODE |
		      BIT_USER_OOB_R2_MODE);
		break;
	case 1:
		wil_c(wil, RGF_USER_USAGE_6, BIT_USER_OOB_R2_MODE);
		wil_s(wil, RGF_USER_USAGE_6, BIT_USER_OOB_MODE);
		break;
	case 2:
		wil_c(wil, RGF_USER_USAGE_6, BIT_USER_OOB_MODE);
		wil_s(wil, RGF_USER_USAGE_6, BIT_USER_OOB_R2_MODE);
		break;
	default:
		wil_err(wil, "invalid oob_mode: %d\n", mode);
	}
}

static int wil_wait_device_ready(struct wil6210_priv *wil, int no_flash)
{
	int delay = 0;
	u32 x, x1 = 0;

	/* wait until device ready. */
	if (no_flash) {
		msleep(PMU_READY_DELAY_MS);

		wil_dbg_misc(wil, "Reset completed\n");
	} else {
		do {
			msleep(RST_DELAY);
			x = wil_r(wil, RGF_USER_BL +
				  offsetof(struct bl_dedicated_registers_v0,
					   boot_loader_ready));
			if (x1 != x) {
				wil_dbg_misc(wil, "BL.ready 0x%08x => 0x%08x\n",
					     x1, x);
				x1 = x;
			}
			if (delay++ > RST_COUNT) {
				wil_err(wil, "Reset not completed, bl.ready 0x%08x\n",
					x);
				return -ETIME;
			}
		} while (x != BL_READY);

		wil_dbg_misc(wil, "Reset completed in %d ms\n",
			     delay * RST_DELAY);
	}

	return 0;
}

static int wil_wait_device_ready_talyn_mb(struct wil6210_priv *wil)
{
	u32 otp_hw;
	u8 signature_status;
	bool otp_signature_err;
	bool hw_section_done;
	u32 otp_qc_secured;
	int delay = 0;

	/* Wait for OTP signature test to complete */
	usleep_range(2000, 2200);

	wil->boot_config = WIL_BOOT_ERR;

	/* Poll until OTP signature status is valid.
	 * In vanilla and development modes, when signature test is complete
	 * HW sets BIT_OTP_SIGNATURE_ERR_TALYN_MB.
	 * In production mode BIT_OTP_SIGNATURE_ERR_TALYN_MB remains 0, poll
	 * for signature status change to 2 or 3.
	 */
	do {
		otp_hw = wil_r(wil, RGF_USER_OTP_HW_RD_MACHINE_1);
		signature_status = WIL_GET_BITS(otp_hw, 8, 9);
		otp_signature_err = otp_hw & BIT_OTP_SIGNATURE_ERR_TALYN_MB;

		if (otp_signature_err &&
		    signature_status == WIL_SIG_STATUS_VANILLA) {
			wil->boot_config = WIL_BOOT_VANILLA;
			break;
		}
		if (otp_signature_err &&
		    signature_status == WIL_SIG_STATUS_DEVELOPMENT) {
			wil->boot_config = WIL_BOOT_DEVELOPMENT;
			break;
		}
		if (!otp_signature_err &&
		    signature_status == WIL_SIG_STATUS_PRODUCTION) {
			wil->boot_config = WIL_BOOT_PRODUCTION;
			break;
		}
		if  (!otp_signature_err &&
		     signature_status ==
		     WIL_SIG_STATUS_CORRUPTED_PRODUCTION) {
			/* Unrecognized OTP signature found. Possibly a
			 * corrupted production signature, access control
			 * is applied as in production mode, therefore
			 * do not fail
			 */
			wil->boot_config = WIL_BOOT_PRODUCTION;
			break;
		}
		if (delay++ > OTP_HW_COUNT)
			break;

		usleep_range(OTP_HW_DELAY, OTP_HW_DELAY + 10);
	} while (!otp_signature_err && signature_status == 0);

	if (wil->boot_config == WIL_BOOT_ERR) {
		wil_err(wil,
			"invalid boot config, signature_status %d otp_signature_err %d\n",
			signature_status, otp_signature_err);
		return -ETIME;
	}

	wil_dbg_misc(wil,
		     "signature test done in %d usec, otp_hw 0x%x, boot_config %d\n",
		     delay * OTP_HW_DELAY, otp_hw, wil->boot_config);

	if (wil->boot_config == WIL_BOOT_VANILLA)
		/* Assuming not SPI boot (currently not supported) */
		goto out;

	hw_section_done = otp_hw & BIT_OTP_HW_SECTION_DONE_TALYN_MB;
	delay = 0;

	while (!hw_section_done) {
		msleep(RST_DELAY);

		otp_hw = wil_r(wil, RGF_USER_OTP_HW_RD_MACHINE_1);
		hw_section_done = otp_hw & BIT_OTP_HW_SECTION_DONE_TALYN_MB;

		if (delay++ > RST_COUNT) {
			wil_err(wil, "TO waiting for hw_section_done\n");
			return -ETIME;
		}
	}

	wil_dbg_misc(wil, "HW section done in %d ms\n", delay * RST_DELAY);

	otp_qc_secured = wil_r(wil, RGF_OTP_QC_SECURED);
	wil->secured_boot = otp_qc_secured & BIT_BOOT_FROM_ROM ? 1 : 0;
	wil_dbg_misc(wil, "secured boot is %sabled\n",
		     wil->secured_boot ? "en" : "dis");

out:
	wil_dbg_misc(wil, "Reset completed\n");

	return 0;
}

static int wil_target_reset(struct wil6210_priv *wil, int no_flash)
{
	u32 x;
	int rc;

	wil_dbg_misc(wil, "Resetting \"%s\"...\n", wil->hw_name);

	if (wil->hw_version < HW_VER_TALYN) {
		/* Clear MAC link up */
		wil_s(wil, RGF_HP_CTRL, BIT(15));
		wil_s(wil, RGF_USER_CLKS_CTL_SW_RST_MASK_0,
		      BIT_HPAL_PERST_FROM_PAD);
		wil_s(wil, RGF_USER_CLKS_CTL_SW_RST_MASK_0, BIT_CAR_PERST_RST);
	}

	wil_halt_cpu(wil);

	if (!no_flash) {
		/* clear all boot loader "ready" bits */
		wil_w(wil, RGF_USER_BL +
		      offsetof(struct bl_dedicated_registers_v0,
			       boot_loader_ready), 0);
		/* this should be safe to write even with old BLs */
		wil_w(wil, RGF_USER_BL +
		      offsetof(struct bl_dedicated_registers_v1,
			       bl_shutdown_handshake), 0);
	}
	/* Clear Fw Download notification */
	wil_c(wil, RGF_USER_USAGE_6, BIT(0));

	wil_s(wil, RGF_CAF_OSC_CONTROL, BIT_CAF_OSC_XTAL_EN);
	/* XTAL stabilization should take about 3ms */
	usleep_range(5000, 7000);
	x = wil_r(wil, RGF_CAF_PLL_LOCK_STATUS);
	if (!(x & BIT_CAF_OSC_DIG_XTAL_STABLE)) {
		wil_err(wil, "Xtal stabilization timeout\n"
			"RGF_CAF_PLL_LOCK_STATUS = 0x%08x\n", x);
		return -ETIME;
	}
	/* switch 10k to XTAL*/
	wil_c(wil, RGF_USER_SPARROW_M_4, BIT_SPARROW_M_4_SEL_SLEEP_OR_REF);
	/* 40 MHz */
	wil_c(wil, RGF_USER_CLKS_CTL_0, BIT_USER_CLKS_CAR_AHB_SW_SEL);

	wil_w(wil, RGF_USER_CLKS_CTL_EXT_SW_RST_VEC_0, 0x3ff81f);
	wil_w(wil, RGF_USER_CLKS_CTL_EXT_SW_RST_VEC_1, 0xf);

	if (wil->hw_version >= HW_VER_TALYN_MB) {
		wil_w(wil, RGF_USER_CLKS_CTL_SW_RST_VEC_2, 0x7e000000);
		wil_w(wil, RGF_USER_CLKS_CTL_SW_RST_VEC_1, 0x0000003f);
		wil_w(wil, RGF_USER_CLKS_CTL_SW_RST_VEC_3, 0xc00000f0);
		wil_w(wil, RGF_USER_CLKS_CTL_SW_RST_VEC_0, 0xffe7fe00);
	} else {
		wil_w(wil, RGF_USER_CLKS_CTL_SW_RST_VEC_2, 0xfe000000);
		wil_w(wil, RGF_USER_CLKS_CTL_SW_RST_VEC_1, 0x0000003f);
		wil_w(wil, RGF_USER_CLKS_CTL_SW_RST_VEC_3, 0x000000f0);
		wil_w(wil, RGF_USER_CLKS_CTL_SW_RST_VEC_0, 0xffe7fe00);
	}

	wil_w(wil, RGF_USER_CLKS_CTL_EXT_SW_RST_VEC_0, 0x0);
	wil_w(wil, RGF_USER_CLKS_CTL_EXT_SW_RST_VEC_1, 0x0);

	wil_w(wil, RGF_USER_CLKS_CTL_SW_RST_VEC_3, 0);
	wil_w(wil, RGF_USER_CLKS_CTL_SW_RST_VEC_2, 0);
	wil_w(wil, RGF_USER_CLKS_CTL_SW_RST_VEC_1, 0);
	wil_w(wil, RGF_USER_CLKS_CTL_SW_RST_VEC_0, 0);

	wil_w(wil, RGF_USER_CLKS_CTL_SW_RST_VEC_3, 0x00000003);
	/* reset A2 PCIE AHB */
	wil_w(wil, RGF_USER_CLKS_CTL_SW_RST_VEC_2, 0x00008000);

	wil_w(wil, RGF_USER_CLKS_CTL_SW_RST_VEC_0, 0);

	if (wil->hw_version == HW_VER_TALYN_MB)
		rc = wil_wait_device_ready_talyn_mb(wil);
	else
		rc = wil_wait_device_ready(wil, no_flash);
	if (rc)
		return rc;

	wil_c(wil, RGF_USER_CLKS_CTL_0, BIT_USER_CLKS_RST_PWGD);

	/* enable fix for HW bug related to the SA/DA swap in AP Rx */
	wil_s(wil, RGF_DMA_OFUL_NID_0, BIT_DMA_OFUL_NID_0_RX_EXT_TR_EN |
	      BIT_DMA_OFUL_NID_0_RX_EXT_A3_SRC);

	if (wil->hw_version < HW_VER_TALYN_MB && no_flash) {
		/* Reset OTP HW vectors to fit 40MHz */
		wil_w(wil, RGF_USER_XPM_IFC_RD_TIME1, 0x60001);
		wil_w(wil, RGF_USER_XPM_IFC_RD_TIME2, 0x20027);
		wil_w(wil, RGF_USER_XPM_IFC_RD_TIME3, 0x1);
		wil_w(wil, RGF_USER_XPM_IFC_RD_TIME4, 0x20027);
		wil_w(wil, RGF_USER_XPM_IFC_RD_TIME5, 0x30003);
		wil_w(wil, RGF_USER_XPM_IFC_RD_TIME6, 0x20002);
		wil_w(wil, RGF_USER_XPM_IFC_RD_TIME7, 0x60001);
		wil_w(wil, RGF_USER_XPM_IFC_RD_TIME8, 0x60001);
		wil_w(wil, RGF_USER_XPM_IFC_RD_TIME9, 0x60001);
		wil_w(wil, RGF_USER_XPM_IFC_RD_TIME10, 0x60001);
		wil_w(wil, RGF_USER_XPM_RD_DOUT_SAMPLE_TIME, 0x57);
	}

	return 0;
}

static void wil_collect_fw_info(struct wil6210_priv *wil)
{
	struct wiphy *wiphy = wil_to_wiphy(wil);
	u8 retry_short;
	int rc;

	wil_refresh_fw_capabilities(wil);

	rc = wmi_get_mgmt_retry(wil, &retry_short);
	if (!rc) {
		wiphy->retry_short = retry_short;
		wil_dbg_misc(wil, "FW retry_short: %d\n", retry_short);
	}
}

void wil_refresh_fw_capabilities(struct wil6210_priv *wil)
{
	struct wiphy *wiphy = wil_to_wiphy(wil);
	int features;

	wil->keep_radio_on_during_sleep =
		test_bit(WIL_PLATFORM_CAPA_RADIO_ON_IN_SUSPEND,
			 wil->platform_capa) &&
		test_bit(WMI_FW_CAPABILITY_D3_SUSPEND, wil->fw_capabilities);

	wil_info(wil, "keep_radio_on_during_sleep (%d)\n",
		 wil->keep_radio_on_during_sleep);

	if (test_bit(WMI_FW_CAPABILITY_RSSI_REPORTING, wil->fw_capabilities))
		wiphy->signal_type = CFG80211_SIGNAL_TYPE_MBM;
	else
		wiphy->signal_type = CFG80211_SIGNAL_TYPE_UNSPEC;

	if (test_bit(WMI_FW_CAPABILITY_PNO, wil->fw_capabilities)) {
		wiphy->max_sched_scan_reqs = 1;
		wiphy->max_sched_scan_ssids = WMI_MAX_PNO_SSID_NUM;
		wiphy->max_match_sets = WMI_MAX_PNO_SSID_NUM;
		wiphy->max_sched_scan_ie_len = WMI_MAX_IE_LEN;
		wiphy->max_sched_scan_plans = WMI_MAX_PLANS_NUM;
	}

	if (test_bit(WMI_FW_CAPABILITY_TX_REQ_EXT, wil->fw_capabilities))
		wiphy->flags |= WIPHY_FLAG_OFFCHAN_TX;

	if (wil->platform_ops.set_features) {
		features = (test_bit(WMI_FW_CAPABILITY_REF_CLOCK_CONTROL,
				     wil->fw_capabilities) &&
			    test_bit(WIL_PLATFORM_CAPA_EXT_CLK,
				     wil->platform_capa)) ?
			BIT(WIL_PLATFORM_FEATURE_FW_EXT_CLK_CONTROL) : 0;

		if (wil->n_msi == 3)
			features |= BIT(WIL_PLATFORM_FEATURE_TRIPLE_MSI);

		wil->platform_ops.set_features(wil->platform_handle, features);
	}

	if (test_bit(WMI_FW_CAPABILITY_BACK_WIN_SIZE_64,
		     wil->fw_capabilities)) {
		wil->max_agg_wsize = WIL_MAX_AGG_WSIZE_64;
		wil->max_ampdu_size = WIL_MAX_AMPDU_SIZE_128;
	} else {
		wil->max_agg_wsize = WIL_MAX_AGG_WSIZE;
		wil->max_ampdu_size = WIL_MAX_AMPDU_SIZE;
	}

	update_supported_bands(wil);
}

void wil_mbox_ring_le2cpus(struct wil6210_mbox_ring *r)
{
	le32_to_cpus(&r->base);
	le16_to_cpus(&r->entry_size);
	le16_to_cpus(&r->size);
	le32_to_cpus(&r->tail);
	le32_to_cpus(&r->head);
}

/* construct actual board file name to use */
void wil_get_board_file(struct wil6210_priv *wil, char *buf, size_t len)
{
	const char *board_file;
	const char *wil_talyn_fw_name = ftm_mode ? WIL_FW_NAME_FTM_TALYN :
			      WIL_FW_NAME_TALYN;

	if (wil->board_file) {
		board_file = wil->board_file;
	} else {
		/* If specific FW file is used for Talyn,
		 * use specific board file
		 */
		if (strcmp(wil->wil_fw_name, wil_talyn_fw_name) == 0)
			board_file = WIL_BRD_NAME_TALYN;
		else
			board_file = WIL_BOARD_FILE_NAME;
	}

	strlcpy(buf, board_file, len);
}

static int wil_get_bl_info(struct wil6210_priv *wil)
{
	struct net_device *ndev = wil->main_ndev;
	struct wiphy *wiphy = wil_to_wiphy(wil);
	union {
		struct bl_dedicated_registers_v0 bl0;
		struct bl_dedicated_registers_v1 bl1;
	} bl;
	u32 bl_ver;
	u8 *mac;
	u16 rf_status;

	wil_memcpy_fromio_32(&bl, wil->csr + HOSTADDR(RGF_USER_BL),
			     sizeof(bl));
	bl_ver = le32_to_cpu(bl.bl0.boot_loader_struct_version);
	mac = bl.bl0.mac_address;

	if (bl_ver == 0) {
		le32_to_cpus(&bl.bl0.rf_type);
		le32_to_cpus(&bl.bl0.baseband_type);
		rf_status = 0; /* actually, unknown */
		wil_info(wil,
			 "Boot Loader struct v%d: MAC = %pM RF = 0x%08x bband = 0x%08x\n",
			 bl_ver, mac,
			 bl.bl0.rf_type, bl.bl0.baseband_type);
		wil_info(wil, "Boot Loader build unknown for struct v0\n");
	} else {
		le16_to_cpus(&bl.bl1.rf_type);
		rf_status = le16_to_cpu(bl.bl1.rf_status);
		le32_to_cpus(&bl.bl1.baseband_type);
		le16_to_cpus(&bl.bl1.bl_version_subminor);
		le16_to_cpus(&bl.bl1.bl_version_build);
		wil_info(wil,
			 "Boot Loader struct v%d: MAC = %pM RF = 0x%04x (status 0x%04x) bband = 0x%08x\n",
			 bl_ver, mac,
			 bl.bl1.rf_type, rf_status,
			 bl.bl1.baseband_type);
		wil_info(wil, "Boot Loader build %d.%d.%d.%d\n",
			 bl.bl1.bl_version_major, bl.bl1.bl_version_minor,
			 bl.bl1.bl_version_subminor, bl.bl1.bl_version_build);
	}

	if (!is_valid_ether_addr(mac)) {
		wil_err(wil, "BL: Invalid MAC %pM\n", mac);
		return -EINVAL;
	}

	ether_addr_copy(ndev->perm_addr, mac);
	ether_addr_copy(wiphy->perm_addr, mac);
	if (!is_valid_ether_addr(ndev->dev_addr))
		ether_addr_copy(ndev->dev_addr, mac);

	if (rf_status) {/* bad RF cable? */
		wil_err(wil, "RF communication error 0x%04x",
			rf_status);
		return -EAGAIN;
	}

	return 0;
}

static void wil_bl_crash_info(struct wil6210_priv *wil, bool is_err)
{
	u32 bl_assert_code, bl_assert_blink, bl_magic_number;
	u32 bl_ver = wil_r(wil, RGF_USER_BL +
			   offsetof(struct bl_dedicated_registers_v0,
				    boot_loader_struct_version));

	if (bl_ver < 2)
		return;

	bl_assert_code = wil_r(wil, RGF_USER_BL +
			       offsetof(struct bl_dedicated_registers_v1,
					bl_assert_code));
	bl_assert_blink = wil_r(wil, RGF_USER_BL +
				offsetof(struct bl_dedicated_registers_v1,
					 bl_assert_blink));
	bl_magic_number = wil_r(wil, RGF_USER_BL +
				offsetof(struct bl_dedicated_registers_v1,
					 bl_magic_number));

	if (is_err) {
		wil_err(wil,
			"BL assert code 0x%08x blink 0x%08x magic 0x%08x\n",
			bl_assert_code, bl_assert_blink, bl_magic_number);
	} else {
		wil_dbg_misc(wil,
			     "BL assert code 0x%08x blink 0x%08x magic 0x%08x\n",
			     bl_assert_code, bl_assert_blink, bl_magic_number);
	}
}

static int wil_get_otp_info(struct wil6210_priv *wil)
{
	struct net_device *ndev = wil->main_ndev;
	struct wiphy *wiphy = wil_to_wiphy(wil);
	u8 mac[8];
	int mac_addr;

	/* OEM MAC has precedence */
	mac_addr = RGF_OTP_OEM_MAC;
	wil_memcpy_fromio_32(mac, wil->csr + HOSTADDR(mac_addr), sizeof(mac));

	if (is_valid_ether_addr(mac)) {
		wil_info(wil, "using OEM MAC %pM\n", mac);
	} else {
		if (wil->hw_version >= HW_VER_TALYN_MB)
			mac_addr = RGF_OTP_MAC_TALYN_MB;
		else
			mac_addr = RGF_OTP_MAC;

		wil_memcpy_fromio_32(mac, wil->csr + HOSTADDR(mac_addr),
				     sizeof(mac));
	}

	if (!is_valid_ether_addr(mac)) {
		wil_err(wil, "Invalid MAC %pM\n", mac);
		return -EINVAL;
	}

	ether_addr_copy(ndev->perm_addr, mac);
	ether_addr_copy(wiphy->perm_addr, mac);
	if (!is_valid_ether_addr(ndev->dev_addr))
		ether_addr_copy(ndev->dev_addr, mac);

	return 0;
}

static int wil_wait_for_fw_ready(struct wil6210_priv *wil)
{
	ulong to = msecs_to_jiffies(2000);
	ulong left = wait_for_completion_timeout(&wil->wmi_ready, to);

	if (0 == left) {
		wil_err(wil, "Firmware not ready\n");
		return -ETIME;
	} else {
		wil_info(wil, "FW ready after %d ms. HW version 0x%08x\n",
			 jiffies_to_msecs(to-left), wil->hw_version);
	}
	return 0;
}

void wil_abort_scan(struct wil6210_vif *vif, bool sync)
{
	struct wil6210_priv *wil = vif_to_wil(vif);
	int rc;
	struct cfg80211_scan_info info = {
		.aborted = true,
	};

	lockdep_assert_held(&wil->vif_mutex);

	if (!vif->scan_request)
		return;

	wil_dbg_misc(wil, "Abort scan_request 0x%p\n", vif->scan_request);
	del_timer_sync(&vif->scan_timer);
	mutex_unlock(&wil->vif_mutex);
	rc = wmi_abort_scan(vif);
	if (!rc && sync)
		wait_event_interruptible_timeout(wil->wq, !vif->scan_request,
						 msecs_to_jiffies(
						 WAIT_FOR_SCAN_ABORT_MS));

	mutex_lock(&wil->vif_mutex);
	if (vif->scan_request) {
		cfg80211_scan_done(vif->scan_request, &info);
		vif->scan_request = NULL;
	}
}

void wil_abort_scan_all_vifs(struct wil6210_priv *wil, bool sync)
{
	int i;

	lockdep_assert_held(&wil->vif_mutex);

	for (i = 0; i < GET_MAX_VIFS(wil); i++) {
		struct wil6210_vif *vif = wil->vifs[i];

		if (vif)
			wil_abort_scan(vif, sync);
	}
}

int wil_ps_update(struct wil6210_priv *wil, enum wmi_ps_profile_type ps_profile)
{
	int rc;

	if (!test_bit(WMI_FW_CAPABILITY_PS_CONFIG, wil->fw_capabilities)) {
		wil_err(wil, "set_power_mgmt not supported\n");
		return -EOPNOTSUPP;
	}

	rc  = wmi_ps_dev_profile_cfg(wil, ps_profile);
	if (rc)
		wil_err(wil, "wmi_ps_dev_profile_cfg failed (%d)\n", rc);
	else
		wil->ps_profile = ps_profile;

	return rc;
}

static void wil_pre_fw_config(struct wil6210_priv *wil)
{
	/* Mark FW as loaded from host */
	wil_s(wil, RGF_USER_USAGE_6, 1);

	/* clear any interrupts which on-card-firmware
	 * may have set
	 */
	wil6210_clear_irq(wil);
	/* CAF_ICR - clear and mask */
	/* it is W1C, clear by writing back same value */
	if (wil->hw_version < HW_VER_TALYN_MB) {
		wil_s(wil, RGF_CAF_ICR + offsetof(struct RGF_ICR, ICR), 0);
		wil_w(wil, RGF_CAF_ICR + offsetof(struct RGF_ICR, IMV), ~0);
<<<<<<< HEAD
	} else {
		wil_s(wil,
		      RGF_CAF_ICR_TALYN_MB + offsetof(struct RGF_ICR, ICR), 0);
		wil_w(wil, RGF_CAF_ICR_TALYN_MB +
		      offsetof(struct RGF_ICR, IMV), ~0);
=======
>>>>>>> 0ecfebd2
	}
	/* clear PAL_UNIT_ICR (potential D0->D3 leftover)
	 * In Talyn-MB host cannot access this register due to
	 * access control, hence PAL_UNIT_ICR is cleared by the FW
	 */
	if (wil->hw_version < HW_VER_TALYN_MB)
		wil_s(wil, RGF_PAL_UNIT_ICR + offsetof(struct RGF_ICR, ICR),
		      0);

	if (wil->fw_calib_result > 0) {
		__le32 val = cpu_to_le32(wil->fw_calib_result |
						(CALIB_RESULT_SIGNATURE << 8));
		wil_w(wil, RGF_USER_FW_CALIB_RESULT, (u32 __force)val);
	}
}

static int wil_restore_vifs(struct wil6210_priv *wil)
{
	struct wil6210_vif *vif;
	struct net_device *ndev;
	struct wireless_dev *wdev;
	int i, rc;

	for (i = 0; i < GET_MAX_VIFS(wil); i++) {
		vif = wil->vifs[i];
		if (!vif)
			continue;
		vif->ap_isolate = 0;
		if (vif->mid) {
			ndev = vif_to_ndev(vif);
			wdev = vif_to_wdev(vif);
			rc = wmi_port_allocate(wil, vif->mid, ndev->dev_addr,
					       wdev->iftype);
			if (rc) {
				wil_err(wil, "fail to restore VIF %d type %d, rc %d\n",
					i, wdev->iftype, rc);
				return rc;
			}
		}
	}

	return 0;
}

/*
 * We reset all the structures, and we reset the UMAC.
 * After calling this routine, you're expected to reload
 * the firmware.
 */
int wil_reset(struct wil6210_priv *wil, bool load_fw)
{
	int rc, i;
	unsigned long status_flags = BIT(wil_status_resetting);
	int no_flash;
	struct wil6210_vif *vif;

	wil_dbg_misc(wil, "reset\n");

	WARN_ON(!mutex_is_locked(&wil->mutex));
	WARN_ON(test_bit(wil_status_napi_en, wil->status));

	if (debug_fw) {
		static const u8 mac[ETH_ALEN] = {
			0x00, 0xde, 0xad, 0x12, 0x34, 0x56,
		};
		struct net_device *ndev = wil->main_ndev;

		ether_addr_copy(ndev->perm_addr, mac);
		ether_addr_copy(ndev->dev_addr, ndev->perm_addr);
		return 0;
	}

	if (wil->hw_version == HW_VER_UNKNOWN)
		return -ENODEV;

	if (test_bit(WIL_PLATFORM_CAPA_T_PWR_ON_0, wil->platform_capa) &&
	    wil->hw_version < HW_VER_TALYN_MB) {
		wil_dbg_misc(wil, "Notify FW to set T_POWER_ON=0\n");
		wil_s(wil, RGF_USER_USAGE_8, BIT_USER_SUPPORT_T_POWER_ON_0);
	}

	if (test_bit(WIL_PLATFORM_CAPA_EXT_CLK, wil->platform_capa)) {
		wil_dbg_misc(wil, "Notify FW on ext clock configuration\n");
		wil_s(wil, RGF_USER_USAGE_8, BIT_USER_EXT_CLK);
	}

	if (wil->platform_ops.notify) {
		rc = wil->platform_ops.notify(wil->platform_handle,
					      WIL_PLATFORM_EVT_PRE_RESET);
		if (rc)
			wil_err(wil, "PRE_RESET platform notify failed, rc %d\n",
				rc);
	}

	set_bit(wil_status_resetting, wil->status);
	mutex_lock(&wil->vif_mutex);
	wil_abort_scan_all_vifs(wil, false);
	mutex_unlock(&wil->vif_mutex);

	for (i = 0; i < GET_MAX_VIFS(wil); i++) {
		vif = wil->vifs[i];
		if (vif) {
			cancel_work_sync(&vif->disconnect_worker);
			wil6210_disconnect(vif, NULL,
					   WLAN_REASON_DEAUTH_LEAVING);
		}
	}
	wil_bcast_fini_all(wil);

	/* Disable device led before reset*/
	wmi_led_cfg(wil, false);

	/* prevent NAPI from being scheduled and prevent wmi commands */
	mutex_lock(&wil->wmi_mutex);
	if (test_bit(wil_status_suspending, wil->status))
		status_flags |= BIT(wil_status_suspending);
	bitmap_and(wil->status, wil->status, &status_flags,
		   wil_status_last);
	wil_dbg_misc(wil, "wil->status (0x%lx)\n", *wil->status);
	mutex_unlock(&wil->wmi_mutex);

	wil_mask_irq(wil);

	wmi_event_flush(wil);

	flush_workqueue(wil->wq_service);
	flush_workqueue(wil->wmi_wq);

	no_flash = test_bit(hw_capa_no_flash, wil->hw_capa);
	if (!no_flash)
		wil_bl_crash_info(wil, false);
	wil_disable_irq(wil);
	rc = wil_target_reset(wil, no_flash);
	wil6210_clear_irq(wil);
	wil_enable_irq(wil);
	wil->txrx_ops.rx_fini(wil);
	wil->txrx_ops.tx_fini(wil);
	if (rc) {
		if (!no_flash)
			wil_bl_crash_info(wil, true);
		goto out;
	}

	if (no_flash) {
		rc = wil_get_otp_info(wil);
	} else {
		rc = wil_get_bl_info(wil);
		if (rc == -EAGAIN && !load_fw)
			/* ignore RF error if not going up */
			rc = 0;
	}
	if (rc)
		goto out;

	wil_set_oob_mode(wil, oob_mode);
	if (load_fw) {
		char board_file[WIL_BOARD_FILE_MAX_NAMELEN];

		if  (wil->secured_boot) {
			wil_err(wil, "secured boot is not supported\n");
			return -ENOTSUPP;
		}

		board_file[0] = '\0';
		wil_get_board_file(wil, board_file, sizeof(board_file));
		wil_info(wil, "Use firmware <%s> + board <%s>\n",
			 wil->wil_fw_name, board_file);

		if (!no_flash)
			wil_bl_prepare_halt(wil);

		wil_halt_cpu(wil);
		memset(wil->fw_version, 0, sizeof(wil->fw_version));
		/* Loading f/w from the file */
		rc = wil_request_firmware(wil, wil->wil_fw_name, true);
		if (rc)
			goto out;
		if (wil->brd_file_addr)
			rc = wil_request_board(wil, board_file);
		else
			rc = wil_request_firmware(wil, board_file, true);
		if (rc)
			goto out;

		wil_pre_fw_config(wil);
		wil_release_cpu(wil);
	}

	/* init after reset */
	reinit_completion(&wil->wmi_ready);
	reinit_completion(&wil->wmi_call);
	reinit_completion(&wil->halp.comp);

	clear_bit(wil_status_resetting, wil->status);

	if (load_fw) {
		wil_unmask_irq(wil);

		/* we just started MAC, wait for FW ready */
		rc = wil_wait_for_fw_ready(wil);
		if (rc)
			return rc;

		/* check FW is responsive */
		rc = wmi_echo(wil);
		if (rc) {
			wil_err(wil, "wmi_echo failed, rc %d\n", rc);
			return rc;
		}

		wil->txrx_ops.configure_interrupt_moderation(wil);

		/* Enable OFU rdy valid bug fix, to prevent hang in oful34_rx
		 * while there is back-pressure from Host during RX
		 */
		if (wil->hw_version >= HW_VER_TALYN_MB)
			wil_s(wil, RGF_DMA_MISC_CTL,
			      BIT_OFUL34_RDY_VALID_BUG_FIX_EN);

		rc = wil_restore_vifs(wil);
		if (rc) {
			wil_err(wil, "failed to restore vifs, rc %d\n", rc);
			return rc;
		}

		wil_collect_fw_info(wil);

		if (wil->ps_profile != WMI_PS_PROFILE_TYPE_DEFAULT)
			wil_ps_update(wil, wil->ps_profile);

		if (wil->platform_ops.notify) {
			rc = wil->platform_ops.notify(wil->platform_handle,
						      WIL_PLATFORM_EVT_FW_RDY);
			if (rc) {
				wil_err(wil, "FW_RDY notify failed, rc %d\n",
					rc);
				rc = 0;
			}
		}
	}

	return rc;

out:
	clear_bit(wil_status_resetting, wil->status);
	return rc;
}

void wil_fw_error_recovery(struct wil6210_priv *wil)
{
	wil_dbg_misc(wil, "starting fw error recovery\n");

	if (test_bit(wil_status_resetting, wil->status)) {
		wil_info(wil, "Reset already in progress\n");
		return;
	}

	wil->recovery_state = fw_recovery_pending;
	schedule_work(&wil->fw_error_worker);
}

int __wil_up(struct wil6210_priv *wil)
{
	struct net_device *ndev = wil->main_ndev;
	struct wireless_dev *wdev = ndev->ieee80211_ptr;
	int rc;

	WARN_ON(!mutex_is_locked(&wil->mutex));

	down_write(&wil->mem_lock);
	rc = wil_reset(wil, true);
	up_write(&wil->mem_lock);
	if (rc)
		return rc;

	/* Rx RING. After MAC and beacon */
	if (rx_ring_order == 0)
		rx_ring_order = wil->hw_version < HW_VER_TALYN_MB ?
			WIL_RX_RING_SIZE_ORDER_DEFAULT :
			WIL_RX_RING_SIZE_ORDER_TALYN_DEFAULT;

	rc = wil->txrx_ops.rx_init(wil, rx_ring_order);
	if (rc)
		return rc;

	rc = wil->txrx_ops.tx_init(wil);
	if (rc)
		return rc;

	switch (wdev->iftype) {
	case NL80211_IFTYPE_STATION:
		wil_dbg_misc(wil, "type: STATION\n");
		ndev->type = ARPHRD_ETHER;
		break;
	case NL80211_IFTYPE_AP:
		wil_dbg_misc(wil, "type: AP\n");
		ndev->type = ARPHRD_ETHER;
		break;
	case NL80211_IFTYPE_P2P_CLIENT:
		wil_dbg_misc(wil, "type: P2P_CLIENT\n");
		ndev->type = ARPHRD_ETHER;
		break;
	case NL80211_IFTYPE_P2P_GO:
		wil_dbg_misc(wil, "type: P2P_GO\n");
		ndev->type = ARPHRD_ETHER;
		break;
	case NL80211_IFTYPE_MONITOR:
		wil_dbg_misc(wil, "type: Monitor\n");
		ndev->type = ARPHRD_IEEE80211_RADIOTAP;
		/* ARPHRD_IEEE80211 or ARPHRD_IEEE80211_RADIOTAP ? */
		break;
	default:
		return -EOPNOTSUPP;
	}

	/* MAC address - pre-requisite for other commands */
	wmi_set_mac_address(wil, ndev->dev_addr);

	wil_dbg_misc(wil, "NAPI enable\n");
	napi_enable(&wil->napi_rx);
	napi_enable(&wil->napi_tx);
	set_bit(wil_status_napi_en, wil->status);

	wil6210_bus_request(wil, WIL_DEFAULT_BUS_REQUEST_KBPS);

	return 0;
}

int wil_up(struct wil6210_priv *wil)
{
	int rc;

	wil_dbg_misc(wil, "up\n");

	mutex_lock(&wil->mutex);
	rc = __wil_up(wil);
	mutex_unlock(&wil->mutex);

	return rc;
}

int __wil_down(struct wil6210_priv *wil)
{
	int rc;
	WARN_ON(!mutex_is_locked(&wil->mutex));

	set_bit(wil_status_resetting, wil->status);

	wil6210_bus_request(wil, 0);

	wil_disable_irq(wil);
	if (test_and_clear_bit(wil_status_napi_en, wil->status)) {
		napi_disable(&wil->napi_rx);
		napi_disable(&wil->napi_tx);
		wil_dbg_misc(wil, "NAPI disable\n");
	}
	wil_enable_irq(wil);

	mutex_lock(&wil->vif_mutex);
	wil_p2p_stop_radio_operations(wil);
	wil_abort_scan_all_vifs(wil, false);
	mutex_unlock(&wil->vif_mutex);

	down_write(&wil->mem_lock);
	rc = wil_reset(wil, false);
	up_write(&wil->mem_lock);

	return rc;
}

int wil_down(struct wil6210_priv *wil)
{
	int rc;

	wil_dbg_misc(wil, "down\n");

	wil_set_recovery_state(wil, fw_recovery_idle);
	mutex_lock(&wil->mutex);
	rc = __wil_down(wil);
	mutex_unlock(&wil->mutex);

	return rc;
}

int wil_find_cid(struct wil6210_priv *wil, u8 mid, const u8 *mac)
{
	int i;
	int rc = -ENOENT;

	for (i = 0; i < max_assoc_sta; i++) {
		if (wil->sta[i].mid == mid &&
		    wil->sta[i].status != wil_sta_unused &&
		    ether_addr_equal(wil->sta[i].addr, mac)) {
			rc = i;
			break;
		}
	}

	return rc;
}

void wil_halp_vote(struct wil6210_priv *wil)
{
	unsigned long rc;
	unsigned long to_jiffies = msecs_to_jiffies(WAIT_FOR_HALP_VOTE_MS);

	mutex_lock(&wil->halp.lock);

	wil_dbg_irq(wil, "halp_vote: start, HALP ref_cnt (%d)\n",
		    wil->halp.ref_cnt);

	if (++wil->halp.ref_cnt == 1) {
		reinit_completion(&wil->halp.comp);
		/* mark to IRQ context to handle HALP ICR */
		wil->halp.handle_icr = true;
		wil6210_set_halp(wil);
		rc = wait_for_completion_timeout(&wil->halp.comp, to_jiffies);
		if (!rc) {
			wil_err(wil, "HALP vote timed out\n");
			/* Mask HALP as done in case the interrupt is raised */
			wil->halp.handle_icr = false;
			wil6210_mask_halp(wil);
		} else {
			wil_dbg_irq(wil,
				    "halp_vote: HALP vote completed after %d ms\n",
				    jiffies_to_msecs(to_jiffies - rc));
		}
	}

	wil_dbg_irq(wil, "halp_vote: end, HALP ref_cnt (%d)\n",
		    wil->halp.ref_cnt);

	mutex_unlock(&wil->halp.lock);
}

void wil_halp_unvote(struct wil6210_priv *wil)
{
	WARN_ON(wil->halp.ref_cnt == 0);

	mutex_lock(&wil->halp.lock);

	wil_dbg_irq(wil, "halp_unvote: start, HALP ref_cnt (%d)\n",
		    wil->halp.ref_cnt);

	if (--wil->halp.ref_cnt == 0) {
		wil6210_clear_halp(wil);
		wil_dbg_irq(wil, "HALP unvote\n");
	}

	wil_dbg_irq(wil, "halp_unvote:end, HALP ref_cnt (%d)\n",
		    wil->halp.ref_cnt);

	mutex_unlock(&wil->halp.lock);
}

void wil_init_txrx_ops(struct wil6210_priv *wil)
{
	if (wil->use_enhanced_dma_hw)
		wil_init_txrx_ops_edma(wil);
	else
		wil_init_txrx_ops_legacy_dma(wil);
}<|MERGE_RESOLUTION|>--- conflicted
+++ resolved
@@ -1532,14 +1532,6 @@
 	if (wil->hw_version < HW_VER_TALYN_MB) {
 		wil_s(wil, RGF_CAF_ICR + offsetof(struct RGF_ICR, ICR), 0);
 		wil_w(wil, RGF_CAF_ICR + offsetof(struct RGF_ICR, IMV), ~0);
-<<<<<<< HEAD
-	} else {
-		wil_s(wil,
-		      RGF_CAF_ICR_TALYN_MB + offsetof(struct RGF_ICR, ICR), 0);
-		wil_w(wil, RGF_CAF_ICR_TALYN_MB +
-		      offsetof(struct RGF_ICR, IMV), ~0);
-=======
->>>>>>> 0ecfebd2
 	}
 	/* clear PAL_UNIT_ICR (potential D0->D3 leftover)
 	 * In Talyn-MB host cannot access this register due to
