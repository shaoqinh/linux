--- conflicted
+++ resolved
@@ -63,40 +63,6 @@
 	return hashlen_hash(hashlen_string("DAX", host)) % DAX_HASH_SIZE;
 }
 
-<<<<<<< HEAD
-/**
- * dax_get_by_host() - temporary lookup mechanism for filesystem-dax
- * @host: alternate name for the device registered by a dax driver
- */
-static struct dax_device *dax_get_by_host(const char *host)
-{
-	struct dax_device *dax_dev, *found = NULL;
-	int hash, id;
-
-	if (!host)
-		return NULL;
-
-	hash = dax_host_hash(host);
-
-	id = dax_read_lock();
-	spin_lock(&dax_host_lock);
-	hlist_for_each_entry(dax_dev, &dax_host_list[hash], list) {
-		if (!dax_alive(dax_dev)
-				|| strcmp(host, dax_dev->host) != 0)
-			continue;
-
-		if (igrab(&dax_dev->inode))
-			found = dax_dev;
-		break;
-	}
-	spin_unlock(&dax_host_lock);
-	dax_read_unlock(id);
-
-	return found;
-}
-
-=======
->>>>>>> df0cc57e
 #ifdef CONFIG_BLOCK
 #include <linux/blkdev.h>
 
@@ -265,73 +231,6 @@
 	DAXDEV_SYNC,
 };
 
-<<<<<<< HEAD
-static ssize_t write_cache_show(struct device *dev,
-		struct device_attribute *attr, char *buf)
-{
-	struct dax_device *dax_dev = dax_get_by_host(dev_name(dev));
-	ssize_t rc;
-
-	WARN_ON_ONCE(!dax_dev);
-	if (!dax_dev)
-		return -ENXIO;
-
-	rc = sprintf(buf, "%d\n", !!dax_write_cache_enabled(dax_dev));
-	put_dax(dax_dev);
-	return rc;
-}
-
-static ssize_t write_cache_store(struct device *dev,
-		struct device_attribute *attr, const char *buf, size_t len)
-{
-	bool write_cache;
-	int rc = strtobool(buf, &write_cache);
-	struct dax_device *dax_dev = dax_get_by_host(dev_name(dev));
-
-	WARN_ON_ONCE(!dax_dev);
-	if (!dax_dev)
-		return -ENXIO;
-
-	if (rc)
-		len = rc;
-	else
-		dax_write_cache(dax_dev, write_cache);
-
-	put_dax(dax_dev);
-	return len;
-}
-static DEVICE_ATTR_RW(write_cache);
-
-static umode_t dax_visible(struct kobject *kobj, struct attribute *a, int n)
-{
-	struct device *dev = container_of(kobj, typeof(*dev), kobj);
-	struct dax_device *dax_dev = dax_get_by_host(dev_name(dev));
-
-	WARN_ON_ONCE(!dax_dev);
-	if (!dax_dev)
-		return 0;
-
-#ifndef CONFIG_ARCH_HAS_PMEM_API
-	if (a == &dev_attr_write_cache.attr)
-		return 0;
-#endif
-	return a->mode;
-}
-
-static struct attribute *dax_attributes[] = {
-	&dev_attr_write_cache.attr,
-	NULL,
-};
-
-struct attribute_group dax_attribute_group = {
-	.name = "dax",
-	.attrs = dax_attributes,
-	.is_visible = dax_visible,
-};
-EXPORT_SYMBOL_GPL(dax_attribute_group);
-
-=======
->>>>>>> df0cc57e
 /**
  * dax_direct_access() - translate a device pgoff to an absolute pfn
  * @dax_dev: a dax_device instance representing the logical memory range
