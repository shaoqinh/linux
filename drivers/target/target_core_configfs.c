/*******************************************************************************
 * Filename:  target_core_configfs.c
 *
 * This file contains ConfigFS logic for the Generic Target Engine project.
 *
 * (c) Copyright 2008-2013 Datera, Inc.
 *
 * Nicholas A. Bellinger <nab@kernel.org>
 *
 * based on configfs Copyright (C) 2005 Oracle.  All rights reserved.
 *
 * This program is free software; you can redistribute it and/or modify
 * it under the terms of the GNU General Public License as published by
 * the Free Software Foundation; either version 2 of the License, or
 * (at your option) any later version.
 *
 * This program is distributed in the hope that it will be useful,
 * but WITHOUT ANY WARRANTY; without even the implied warranty of
 * MERCHANTABILITY or FITNESS FOR A PARTICULAR PURPOSE.  See the
 * GNU General Public License for more details.
 ****************************************************************************/

#include <linux/module.h>
#include <linux/moduleparam.h>
#include <generated/utsrelease.h>
#include <linux/utsname.h>
#include <linux/init.h>
#include <linux/fs.h>
#include <linux/namei.h>
#include <linux/slab.h>
#include <linux/types.h>
#include <linux/delay.h>
#include <linux/unistd.h>
#include <linux/string.h>
#include <linux/parser.h>
#include <linux/syscalls.h>
#include <linux/configfs.h>
#include <linux/spinlock.h>

#include <target/target_core_base.h>
#include <target/target_core_backend.h>
#include <target/target_core_fabric.h>

#include "target_core_internal.h"
#include "target_core_alua.h"
#include "target_core_pr.h"
#include "target_core_rd.h"
#include "target_core_xcopy.h"

#define TB_CIT_SETUP(_name, _item_ops, _group_ops, _attrs)		\
static void target_core_setup_##_name##_cit(struct target_backend *tb)	\
{									\
	struct config_item_type *cit = &tb->tb_##_name##_cit;		\
									\
	cit->ct_item_ops = _item_ops;					\
	cit->ct_group_ops = _group_ops;					\
	cit->ct_attrs = _attrs;						\
	cit->ct_owner = tb->ops->owner;					\
	pr_debug("Setup generic %s\n", __stringify(_name));		\
}

#define TB_CIT_SETUP_DRV(_name, _item_ops, _group_ops)			\
static void target_core_setup_##_name##_cit(struct target_backend *tb)	\
{									\
	struct config_item_type *cit = &tb->tb_##_name##_cit;		\
									\
	cit->ct_item_ops = _item_ops;					\
	cit->ct_group_ops = _group_ops;					\
	cit->ct_attrs = tb->ops->tb_##_name##_attrs;			\
	cit->ct_owner = tb->ops->owner;					\
	pr_debug("Setup generic %s\n", __stringify(_name));		\
}

extern struct t10_alua_lu_gp *default_lu_gp;

static LIST_HEAD(g_tf_list);
static DEFINE_MUTEX(g_tf_lock);

static struct config_group target_core_hbagroup;
static struct config_group alua_group;
static struct config_group alua_lu_gps_group;

static inline struct se_hba *
item_to_hba(struct config_item *item)
{
	return container_of(to_config_group(item), struct se_hba, hba_group);
}

/*
 * Attributes for /sys/kernel/config/target/
 */
static ssize_t target_core_item_version_show(struct config_item *item,
		char *page)
{
	return sprintf(page, "Target Engine Core ConfigFS Infrastructure %s"
		" on %s/%s on "UTS_RELEASE"\n", TARGET_CORE_VERSION,
		utsname()->sysname, utsname()->machine);
}

CONFIGFS_ATTR_RO(target_core_item_, version);

char db_root[DB_ROOT_LEN] = DB_ROOT_DEFAULT;
static char db_root_stage[DB_ROOT_LEN];

static ssize_t target_core_item_dbroot_show(struct config_item *item,
					    char *page)
{
	return sprintf(page, "%s\n", db_root);
}

static ssize_t target_core_item_dbroot_store(struct config_item *item,
					const char *page, size_t count)
{
	ssize_t read_bytes;
	struct file *fp;

	mutex_lock(&g_tf_lock);
	if (!list_empty(&g_tf_list)) {
		mutex_unlock(&g_tf_lock);
		pr_err("db_root: cannot be changed: target drivers registered");
		return -EINVAL;
	}

	if (count > (DB_ROOT_LEN - 1)) {
		mutex_unlock(&g_tf_lock);
		pr_err("db_root: count %d exceeds DB_ROOT_LEN-1: %u\n",
		       (int)count, DB_ROOT_LEN - 1);
		return -EINVAL;
	}

	read_bytes = snprintf(db_root_stage, DB_ROOT_LEN, "%s", page);
	if (!read_bytes) {
		mutex_unlock(&g_tf_lock);
		return -EINVAL;
	}
	if (db_root_stage[read_bytes - 1] == '\n')
		db_root_stage[read_bytes - 1] = '\0';

	/* validate new db root before accepting it */
	fp = filp_open(db_root_stage, O_RDONLY, 0);
	if (IS_ERR(fp)) {
		mutex_unlock(&g_tf_lock);
		pr_err("db_root: cannot open: %s\n", db_root_stage);
		return -EINVAL;
	}
<<<<<<< HEAD
	if (!S_ISDIR(file_inode(fp)->i_mode)) {
		filp_close(fp, 0);
=======
	if (!S_ISDIR(fp->f_inode->i_mode)) {
		filp_close(fp, NULL);
>>>>>>> 83337e54
		mutex_unlock(&g_tf_lock);
		pr_err("db_root: not a directory: %s\n", db_root_stage);
		return -EINVAL;
	}
	filp_close(fp, NULL);

	strncpy(db_root, db_root_stage, read_bytes);

	mutex_unlock(&g_tf_lock);

	return read_bytes;
}

CONFIGFS_ATTR(target_core_item_, dbroot);

static struct target_fabric_configfs *target_core_get_fabric(
	const char *name)
{
	struct target_fabric_configfs *tf;

	if (!name)
		return NULL;

	mutex_lock(&g_tf_lock);
	list_for_each_entry(tf, &g_tf_list, tf_list) {
		if (!strcmp(tf->tf_ops->name, name)) {
			atomic_inc(&tf->tf_access_cnt);
			mutex_unlock(&g_tf_lock);
			return tf;
		}
	}
	mutex_unlock(&g_tf_lock);

	return NULL;
}

/*
 * Called from struct target_core_group_ops->make_group()
 */
static struct config_group *target_core_register_fabric(
	struct config_group *group,
	const char *name)
{
	struct target_fabric_configfs *tf;
	int ret;

	pr_debug("Target_Core_ConfigFS: REGISTER -> group: %p name:"
			" %s\n", group, name);

	tf = target_core_get_fabric(name);
	if (!tf) {
		pr_debug("target_core_register_fabric() trying autoload for %s\n",
			 name);

		/*
		 * Below are some hardcoded request_module() calls to automatically
		 * local fabric modules when the following is called:
		 *
		 * mkdir -p /sys/kernel/config/target/$MODULE_NAME
		 *
		 * Note that this does not limit which TCM fabric module can be
		 * registered, but simply provids auto loading logic for modules with
		 * mkdir(2) system calls with known TCM fabric modules.
		 */

		if (!strncmp(name, "iscsi", 5)) {
			/*
			 * Automatically load the LIO Target fabric module when the
			 * following is called:
			 *
			 * mkdir -p $CONFIGFS/target/iscsi
			 */
			ret = request_module("iscsi_target_mod");
			if (ret < 0) {
				pr_debug("request_module() failed for"
				         " iscsi_target_mod.ko: %d\n", ret);
				return ERR_PTR(-EINVAL);
			}
		} else if (!strncmp(name, "loopback", 8)) {
			/*
			 * Automatically load the tcm_loop fabric module when the
			 * following is called:
			 *
			 * mkdir -p $CONFIGFS/target/loopback
			 */
			ret = request_module("tcm_loop");
			if (ret < 0) {
				pr_debug("request_module() failed for"
				         " tcm_loop.ko: %d\n", ret);
				return ERR_PTR(-EINVAL);
			}
		}

		tf = target_core_get_fabric(name);
	}

	if (!tf) {
		pr_debug("target_core_get_fabric() failed for %s\n",
		         name);
		return ERR_PTR(-EINVAL);
	}
	pr_debug("Target_Core_ConfigFS: REGISTER -> Located fabric:"
			" %s\n", tf->tf_ops->name);
	/*
	 * On a successful target_core_get_fabric() look, the returned
	 * struct target_fabric_configfs *tf will contain a usage reference.
	 */
	pr_debug("Target_Core_ConfigFS: REGISTER tfc_wwn_cit -> %p\n",
			&tf->tf_wwn_cit);

	config_group_init_type_name(&tf->tf_group, name, &tf->tf_wwn_cit);

	config_group_init_type_name(&tf->tf_disc_group, "discovery_auth",
			&tf->tf_discovery_cit);
	configfs_add_default_group(&tf->tf_disc_group, &tf->tf_group);

	pr_debug("Target_Core_ConfigFS: REGISTER -> Allocated Fabric:"
			" %s\n", tf->tf_group.cg_item.ci_name);
	return &tf->tf_group;
}

/*
 * Called from struct target_core_group_ops->drop_item()
 */
static void target_core_deregister_fabric(
	struct config_group *group,
	struct config_item *item)
{
	struct target_fabric_configfs *tf = container_of(
		to_config_group(item), struct target_fabric_configfs, tf_group);

	pr_debug("Target_Core_ConfigFS: DEREGISTER -> Looking up %s in"
		" tf list\n", config_item_name(item));

	pr_debug("Target_Core_ConfigFS: DEREGISTER -> located fabric:"
			" %s\n", tf->tf_ops->name);
	atomic_dec(&tf->tf_access_cnt);

	pr_debug("Target_Core_ConfigFS: DEREGISTER -> Releasing ci"
			" %s\n", config_item_name(item));

	configfs_remove_default_groups(&tf->tf_group);
	config_item_put(item);
}

static struct configfs_group_operations target_core_fabric_group_ops = {
	.make_group	= &target_core_register_fabric,
	.drop_item	= &target_core_deregister_fabric,
};

/*
 * All item attributes appearing in /sys/kernel/target/ appear here.
 */
static struct configfs_attribute *target_core_fabric_item_attrs[] = {
	&target_core_item_attr_version,
	&target_core_item_attr_dbroot,
	NULL,
};

/*
 * Provides Fabrics Groups and Item Attributes for /sys/kernel/config/target/
 */
static struct config_item_type target_core_fabrics_item = {
	.ct_group_ops	= &target_core_fabric_group_ops,
	.ct_attrs	= target_core_fabric_item_attrs,
	.ct_owner	= THIS_MODULE,
};

static struct configfs_subsystem target_core_fabrics = {
	.su_group = {
		.cg_item = {
			.ci_namebuf = "target",
			.ci_type = &target_core_fabrics_item,
		},
	},
};

int target_depend_item(struct config_item *item)
{
	return configfs_depend_item(&target_core_fabrics, item);
}
EXPORT_SYMBOL(target_depend_item);

void target_undepend_item(struct config_item *item)
{
	return configfs_undepend_item(item);
}
EXPORT_SYMBOL(target_undepend_item);

/*##############################################################################
// Start functions called by external Target Fabrics Modules
//############################################################################*/

static int target_fabric_tf_ops_check(const struct target_core_fabric_ops *tfo)
{
	if (!tfo->name) {
		pr_err("Missing tfo->name\n");
		return -EINVAL;
	}
	if (strlen(tfo->name) >= TARGET_FABRIC_NAME_SIZE) {
		pr_err("Passed name: %s exceeds TARGET_FABRIC"
			"_NAME_SIZE\n", tfo->name);
		return -EINVAL;
	}
	if (!tfo->get_fabric_name) {
		pr_err("Missing tfo->get_fabric_name()\n");
		return -EINVAL;
	}
	if (!tfo->tpg_get_wwn) {
		pr_err("Missing tfo->tpg_get_wwn()\n");
		return -EINVAL;
	}
	if (!tfo->tpg_get_tag) {
		pr_err("Missing tfo->tpg_get_tag()\n");
		return -EINVAL;
	}
	if (!tfo->tpg_check_demo_mode) {
		pr_err("Missing tfo->tpg_check_demo_mode()\n");
		return -EINVAL;
	}
	if (!tfo->tpg_check_demo_mode_cache) {
		pr_err("Missing tfo->tpg_check_demo_mode_cache()\n");
		return -EINVAL;
	}
	if (!tfo->tpg_check_demo_mode_write_protect) {
		pr_err("Missing tfo->tpg_check_demo_mode_write_protect()\n");
		return -EINVAL;
	}
	if (!tfo->tpg_check_prod_mode_write_protect) {
		pr_err("Missing tfo->tpg_check_prod_mode_write_protect()\n");
		return -EINVAL;
	}
	if (!tfo->tpg_get_inst_index) {
		pr_err("Missing tfo->tpg_get_inst_index()\n");
		return -EINVAL;
	}
	if (!tfo->release_cmd) {
		pr_err("Missing tfo->release_cmd()\n");
		return -EINVAL;
	}
	if (!tfo->sess_get_index) {
		pr_err("Missing tfo->sess_get_index()\n");
		return -EINVAL;
	}
	if (!tfo->write_pending) {
		pr_err("Missing tfo->write_pending()\n");
		return -EINVAL;
	}
	if (!tfo->write_pending_status) {
		pr_err("Missing tfo->write_pending_status()\n");
		return -EINVAL;
	}
	if (!tfo->set_default_node_attributes) {
		pr_err("Missing tfo->set_default_node_attributes()\n");
		return -EINVAL;
	}
	if (!tfo->get_cmd_state) {
		pr_err("Missing tfo->get_cmd_state()\n");
		return -EINVAL;
	}
	if (!tfo->queue_data_in) {
		pr_err("Missing tfo->queue_data_in()\n");
		return -EINVAL;
	}
	if (!tfo->queue_status) {
		pr_err("Missing tfo->queue_status()\n");
		return -EINVAL;
	}
	if (!tfo->queue_tm_rsp) {
		pr_err("Missing tfo->queue_tm_rsp()\n");
		return -EINVAL;
	}
	if (!tfo->aborted_task) {
		pr_err("Missing tfo->aborted_task()\n");
		return -EINVAL;
	}
	/*
	 * We at least require tfo->fabric_make_wwn(), tfo->fabric_drop_wwn()
	 * tfo->fabric_make_tpg() and tfo->fabric_drop_tpg() in
	 * target_core_fabric_configfs.c WWN+TPG group context code.
	 */
	if (!tfo->fabric_make_wwn) {
		pr_err("Missing tfo->fabric_make_wwn()\n");
		return -EINVAL;
	}
	if (!tfo->fabric_drop_wwn) {
		pr_err("Missing tfo->fabric_drop_wwn()\n");
		return -EINVAL;
	}
	if (!tfo->fabric_make_tpg) {
		pr_err("Missing tfo->fabric_make_tpg()\n");
		return -EINVAL;
	}
	if (!tfo->fabric_drop_tpg) {
		pr_err("Missing tfo->fabric_drop_tpg()\n");
		return -EINVAL;
	}

	return 0;
}

int target_register_template(const struct target_core_fabric_ops *fo)
{
	struct target_fabric_configfs *tf;
	int ret;

	ret = target_fabric_tf_ops_check(fo);
	if (ret)
		return ret;

	tf = kzalloc(sizeof(struct target_fabric_configfs), GFP_KERNEL);
	if (!tf) {
		pr_err("%s: could not allocate memory!\n", __func__);
		return -ENOMEM;
	}

	INIT_LIST_HEAD(&tf->tf_list);
	atomic_set(&tf->tf_access_cnt, 0);
	tf->tf_ops = fo;
	target_fabric_setup_cits(tf);

	mutex_lock(&g_tf_lock);
	list_add_tail(&tf->tf_list, &g_tf_list);
	mutex_unlock(&g_tf_lock);

	return 0;
}
EXPORT_SYMBOL(target_register_template);

void target_unregister_template(const struct target_core_fabric_ops *fo)
{
	struct target_fabric_configfs *t;

	mutex_lock(&g_tf_lock);
	list_for_each_entry(t, &g_tf_list, tf_list) {
		if (!strcmp(t->tf_ops->name, fo->name)) {
			BUG_ON(atomic_read(&t->tf_access_cnt));
			list_del(&t->tf_list);
			mutex_unlock(&g_tf_lock);
			/*
			 * Wait for any outstanding fabric se_deve_entry->rcu_head
			 * callbacks to complete post kfree_rcu(), before allowing
			 * fabric driver unload of TFO->module to proceed.
			 */
			rcu_barrier();
			kfree(t);
			return;
		}
	}
	mutex_unlock(&g_tf_lock);
}
EXPORT_SYMBOL(target_unregister_template);

/*##############################################################################
// Stop functions called by external Target Fabrics Modules
//############################################################################*/

static inline struct se_dev_attrib *to_attrib(struct config_item *item)
{
	return container_of(to_config_group(item), struct se_dev_attrib,
			da_group);
}

/* Start functions for struct config_item_type tb_dev_attrib_cit */
#define DEF_CONFIGFS_ATTRIB_SHOW(_name)					\
static ssize_t _name##_show(struct config_item *item, char *page)	\
{									\
	return snprintf(page, PAGE_SIZE, "%u\n", to_attrib(item)->_name); \
}

DEF_CONFIGFS_ATTRIB_SHOW(emulate_model_alias);
DEF_CONFIGFS_ATTRIB_SHOW(emulate_dpo);
DEF_CONFIGFS_ATTRIB_SHOW(emulate_fua_write);
DEF_CONFIGFS_ATTRIB_SHOW(emulate_fua_read);
DEF_CONFIGFS_ATTRIB_SHOW(emulate_write_cache);
DEF_CONFIGFS_ATTRIB_SHOW(emulate_ua_intlck_ctrl);
DEF_CONFIGFS_ATTRIB_SHOW(emulate_tas);
DEF_CONFIGFS_ATTRIB_SHOW(emulate_tpu);
DEF_CONFIGFS_ATTRIB_SHOW(emulate_tpws);
DEF_CONFIGFS_ATTRIB_SHOW(emulate_caw);
DEF_CONFIGFS_ATTRIB_SHOW(emulate_3pc);
DEF_CONFIGFS_ATTRIB_SHOW(pi_prot_type);
DEF_CONFIGFS_ATTRIB_SHOW(hw_pi_prot_type);
DEF_CONFIGFS_ATTRIB_SHOW(pi_prot_format);
DEF_CONFIGFS_ATTRIB_SHOW(enforce_pr_isids);
DEF_CONFIGFS_ATTRIB_SHOW(is_nonrot);
DEF_CONFIGFS_ATTRIB_SHOW(emulate_rest_reord);
DEF_CONFIGFS_ATTRIB_SHOW(force_pr_aptpl);
DEF_CONFIGFS_ATTRIB_SHOW(hw_block_size);
DEF_CONFIGFS_ATTRIB_SHOW(block_size);
DEF_CONFIGFS_ATTRIB_SHOW(hw_max_sectors);
DEF_CONFIGFS_ATTRIB_SHOW(optimal_sectors);
DEF_CONFIGFS_ATTRIB_SHOW(hw_queue_depth);
DEF_CONFIGFS_ATTRIB_SHOW(queue_depth);
DEF_CONFIGFS_ATTRIB_SHOW(max_unmap_lba_count);
DEF_CONFIGFS_ATTRIB_SHOW(max_unmap_block_desc_count);
DEF_CONFIGFS_ATTRIB_SHOW(unmap_granularity);
DEF_CONFIGFS_ATTRIB_SHOW(unmap_granularity_alignment);
DEF_CONFIGFS_ATTRIB_SHOW(unmap_zeroes_data);
DEF_CONFIGFS_ATTRIB_SHOW(max_write_same_len);

#define DEF_CONFIGFS_ATTRIB_STORE_U32(_name)				\
static ssize_t _name##_store(struct config_item *item, const char *page,\
		size_t count)						\
{									\
	struct se_dev_attrib *da = to_attrib(item);			\
	u32 val;							\
	int ret;							\
									\
	ret = kstrtou32(page, 0, &val);					\
	if (ret < 0)							\
		return ret;						\
	da->_name = val;						\
	return count;							\
}

DEF_CONFIGFS_ATTRIB_STORE_U32(max_unmap_lba_count);
DEF_CONFIGFS_ATTRIB_STORE_U32(max_unmap_block_desc_count);
DEF_CONFIGFS_ATTRIB_STORE_U32(unmap_granularity);
DEF_CONFIGFS_ATTRIB_STORE_U32(unmap_granularity_alignment);
DEF_CONFIGFS_ATTRIB_STORE_U32(max_write_same_len);

#define DEF_CONFIGFS_ATTRIB_STORE_BOOL(_name)				\
static ssize_t _name##_store(struct config_item *item, const char *page,	\
		size_t count)						\
{									\
	struct se_dev_attrib *da = to_attrib(item);			\
	bool flag;							\
	int ret;							\
									\
	ret = strtobool(page, &flag);					\
	if (ret < 0)							\
		return ret;						\
	da->_name = flag;						\
	return count;							\
}

DEF_CONFIGFS_ATTRIB_STORE_BOOL(emulate_fua_write);
DEF_CONFIGFS_ATTRIB_STORE_BOOL(emulate_caw);
DEF_CONFIGFS_ATTRIB_STORE_BOOL(emulate_3pc);
DEF_CONFIGFS_ATTRIB_STORE_BOOL(enforce_pr_isids);
DEF_CONFIGFS_ATTRIB_STORE_BOOL(is_nonrot);

#define DEF_CONFIGFS_ATTRIB_STORE_STUB(_name)				\
static ssize_t _name##_store(struct config_item *item, const char *page,\
		size_t count)						\
{									\
	printk_once(KERN_WARNING					\
		"ignoring deprecated %s attribute\n",			\
		__stringify(_name));					\
	return count;							\
}

DEF_CONFIGFS_ATTRIB_STORE_STUB(emulate_dpo);
DEF_CONFIGFS_ATTRIB_STORE_STUB(emulate_fua_read);

static void dev_set_t10_wwn_model_alias(struct se_device *dev)
{
	const char *configname;

	configname = config_item_name(&dev->dev_group.cg_item);
	if (strlen(configname) >= 16) {
		pr_warn("dev[%p]: Backstore name '%s' is too long for "
			"INQUIRY_MODEL, truncating to 16 bytes\n", dev,
			configname);
	}
	snprintf(&dev->t10_wwn.model[0], 16, "%s", configname);
}

static ssize_t emulate_model_alias_store(struct config_item *item,
		const char *page, size_t count)
{
	struct se_dev_attrib *da = to_attrib(item);
	struct se_device *dev = da->da_dev;
	bool flag;
	int ret;

	if (dev->export_count) {
		pr_err("dev[%p]: Unable to change model alias"
			" while export_count is %d\n",
			dev, dev->export_count);
		return -EINVAL;
	}

	ret = strtobool(page, &flag);
	if (ret < 0)
		return ret;

	if (flag) {
		dev_set_t10_wwn_model_alias(dev);
	} else {
		strncpy(&dev->t10_wwn.model[0],
			dev->transport->inquiry_prod, 16);
	}
	da->emulate_model_alias = flag;
	return count;
}

static ssize_t emulate_write_cache_store(struct config_item *item,
		const char *page, size_t count)
{
	struct se_dev_attrib *da = to_attrib(item);
	bool flag;
	int ret;

	ret = strtobool(page, &flag);
	if (ret < 0)
		return ret;

	if (flag && da->da_dev->transport->get_write_cache) {
		pr_err("emulate_write_cache not supported for this device\n");
		return -EINVAL;
	}

	da->emulate_write_cache = flag;
	pr_debug("dev[%p]: SE Device WRITE_CACHE_EMULATION flag: %d\n",
			da->da_dev, flag);
	return count;
}

static ssize_t emulate_ua_intlck_ctrl_store(struct config_item *item,
		const char *page, size_t count)
{
	struct se_dev_attrib *da = to_attrib(item);
	u32 val;
	int ret;

	ret = kstrtou32(page, 0, &val);
	if (ret < 0)
		return ret;

	if (val != 0 && val != 1 && val != 2) {
		pr_err("Illegal value %d\n", val);
		return -EINVAL;
	}

	if (da->da_dev->export_count) {
		pr_err("dev[%p]: Unable to change SE Device"
			" UA_INTRLCK_CTRL while export_count is %d\n",
			da->da_dev, da->da_dev->export_count);
		return -EINVAL;
	}
	da->emulate_ua_intlck_ctrl = val;
	pr_debug("dev[%p]: SE Device UA_INTRLCK_CTRL flag: %d\n",
		da->da_dev, val);
	return count;
}

static ssize_t emulate_tas_store(struct config_item *item,
		const char *page, size_t count)
{
	struct se_dev_attrib *da = to_attrib(item);
	bool flag;
	int ret;

	ret = strtobool(page, &flag);
	if (ret < 0)
		return ret;

	if (da->da_dev->export_count) {
		pr_err("dev[%p]: Unable to change SE Device TAS while"
			" export_count is %d\n",
			da->da_dev, da->da_dev->export_count);
		return -EINVAL;
	}
	da->emulate_tas = flag;
	pr_debug("dev[%p]: SE Device TASK_ABORTED status bit: %s\n",
		da->da_dev, flag ? "Enabled" : "Disabled");

	return count;
}

static ssize_t emulate_tpu_store(struct config_item *item,
		const char *page, size_t count)
{
	struct se_dev_attrib *da = to_attrib(item);
	bool flag;
	int ret;

	ret = strtobool(page, &flag);
	if (ret < 0)
		return ret;

	/*
	 * We expect this value to be non-zero when generic Block Layer
	 * Discard supported is detected iblock_create_virtdevice().
	 */
	if (flag && !da->max_unmap_block_desc_count) {
		pr_err("Generic Block Discard not supported\n");
		return -ENOSYS;
	}

	da->emulate_tpu = flag;
	pr_debug("dev[%p]: SE Device Thin Provisioning UNMAP bit: %d\n",
		da->da_dev, flag);
	return count;
}

static ssize_t emulate_tpws_store(struct config_item *item,
		const char *page, size_t count)
{
	struct se_dev_attrib *da = to_attrib(item);
	bool flag;
	int ret;

	ret = strtobool(page, &flag);
	if (ret < 0)
		return ret;

	/*
	 * We expect this value to be non-zero when generic Block Layer
	 * Discard supported is detected iblock_create_virtdevice().
	 */
	if (flag && !da->max_unmap_block_desc_count) {
		pr_err("Generic Block Discard not supported\n");
		return -ENOSYS;
	}

	da->emulate_tpws = flag;
	pr_debug("dev[%p]: SE Device Thin Provisioning WRITE_SAME: %d\n",
				da->da_dev, flag);
	return count;
}

static ssize_t pi_prot_type_store(struct config_item *item,
		const char *page, size_t count)
{
	struct se_dev_attrib *da = to_attrib(item);
	int old_prot = da->pi_prot_type, ret;
	struct se_device *dev = da->da_dev;
	u32 flag;

	ret = kstrtou32(page, 0, &flag);
	if (ret < 0)
		return ret;

	if (flag != 0 && flag != 1 && flag != 2 && flag != 3) {
		pr_err("Illegal value %d for pi_prot_type\n", flag);
		return -EINVAL;
	}
	if (flag == 2) {
		pr_err("DIF TYPE2 protection currently not supported\n");
		return -ENOSYS;
	}
	if (da->hw_pi_prot_type) {
		pr_warn("DIF protection enabled on underlying hardware,"
			" ignoring\n");
		return count;
	}
	if (!dev->transport->init_prot || !dev->transport->free_prot) {
		/* 0 is only allowed value for non-supporting backends */
		if (flag == 0)
			return count;

		pr_err("DIF protection not supported by backend: %s\n",
		       dev->transport->name);
		return -ENOSYS;
	}
	if (!(dev->dev_flags & DF_CONFIGURED)) {
		pr_err("DIF protection requires device to be configured\n");
		return -ENODEV;
	}
	if (dev->export_count) {
		pr_err("dev[%p]: Unable to change SE Device PROT type while"
		       " export_count is %d\n", dev, dev->export_count);
		return -EINVAL;
	}

	da->pi_prot_type = flag;

	if (flag && !old_prot) {
		ret = dev->transport->init_prot(dev);
		if (ret) {
			da->pi_prot_type = old_prot;
			return ret;
		}

	} else if (!flag && old_prot) {
		dev->transport->free_prot(dev);
	}

	pr_debug("dev[%p]: SE Device Protection Type: %d\n", dev, flag);
	return count;
}

static ssize_t pi_prot_format_store(struct config_item *item,
		const char *page, size_t count)
{
	struct se_dev_attrib *da = to_attrib(item);
	struct se_device *dev = da->da_dev;
	bool flag;
	int ret;

	ret = strtobool(page, &flag);
	if (ret < 0)
		return ret;

	if (!flag)
		return count;

	if (!dev->transport->format_prot) {
		pr_err("DIF protection format not supported by backend %s\n",
		       dev->transport->name);
		return -ENOSYS;
	}
	if (!(dev->dev_flags & DF_CONFIGURED)) {
		pr_err("DIF protection format requires device to be configured\n");
		return -ENODEV;
	}
	if (dev->export_count) {
		pr_err("dev[%p]: Unable to format SE Device PROT type while"
		       " export_count is %d\n", dev, dev->export_count);
		return -EINVAL;
	}

	ret = dev->transport->format_prot(dev);
	if (ret)
		return ret;

	pr_debug("dev[%p]: SE Device Protection Format complete\n", dev);
	return count;
}

static ssize_t force_pr_aptpl_store(struct config_item *item,
		const char *page, size_t count)
{
	struct se_dev_attrib *da = to_attrib(item);
	bool flag;
	int ret;

	ret = strtobool(page, &flag);
	if (ret < 0)
		return ret;
	if (da->da_dev->export_count) {
		pr_err("dev[%p]: Unable to set force_pr_aptpl while"
		       " export_count is %d\n",
		       da->da_dev, da->da_dev->export_count);
		return -EINVAL;
	}

	da->force_pr_aptpl = flag;
	pr_debug("dev[%p]: SE Device force_pr_aptpl: %d\n", da->da_dev, flag);
	return count;
}

static ssize_t emulate_rest_reord_store(struct config_item *item,
		const char *page, size_t count)
{
	struct se_dev_attrib *da = to_attrib(item);
	bool flag;
	int ret;

	ret = strtobool(page, &flag);
	if (ret < 0)
		return ret;

	if (flag != 0) {
		printk(KERN_ERR "dev[%p]: SE Device emulation of restricted"
			" reordering not implemented\n", da->da_dev);
		return -ENOSYS;
	}
	da->emulate_rest_reord = flag;
	pr_debug("dev[%p]: SE Device emulate_rest_reord: %d\n",
		da->da_dev, flag);
	return count;
}

static ssize_t unmap_zeroes_data_store(struct config_item *item,
		const char *page, size_t count)
{
	struct se_dev_attrib *da = to_attrib(item);
	bool flag;
	int ret;

	ret = strtobool(page, &flag);
	if (ret < 0)
		return ret;

	if (da->da_dev->export_count) {
		pr_err("dev[%p]: Unable to change SE Device"
		       " unmap_zeroes_data while export_count is %d\n",
		       da->da_dev, da->da_dev->export_count);
		return -EINVAL;
	}
	/*
	 * We expect this value to be non-zero when generic Block Layer
	 * Discard supported is detected iblock_configure_device().
	 */
	if (flag && !da->max_unmap_block_desc_count) {
		pr_err("dev[%p]: Thin Provisioning LBPRZ will not be set"
		       " because max_unmap_block_desc_count is zero\n",
		       da->da_dev);
		return -ENOSYS;
	}
	da->unmap_zeroes_data = flag;
	pr_debug("dev[%p]: SE Device Thin Provisioning LBPRZ bit: %d\n",
		 da->da_dev, flag);
	return count;
}

/*
 * Note, this can only be called on unexported SE Device Object.
 */
static ssize_t queue_depth_store(struct config_item *item,
		const char *page, size_t count)
{
	struct se_dev_attrib *da = to_attrib(item);
	struct se_device *dev = da->da_dev;
	u32 val;
	int ret;

	ret = kstrtou32(page, 0, &val);
	if (ret < 0)
		return ret;

	if (dev->export_count) {
		pr_err("dev[%p]: Unable to change SE Device TCQ while"
			" export_count is %d\n",
			dev, dev->export_count);
		return -EINVAL;
	}
	if (!val) {
		pr_err("dev[%p]: Illegal ZERO value for queue_depth\n", dev);
		return -EINVAL;
	}

	if (val > dev->dev_attrib.queue_depth) {
		if (val > dev->dev_attrib.hw_queue_depth) {
			pr_err("dev[%p]: Passed queue_depth:"
				" %u exceeds TCM/SE_Device MAX"
				" TCQ: %u\n", dev, val,
				dev->dev_attrib.hw_queue_depth);
			return -EINVAL;
		}
	}
	da->queue_depth = dev->queue_depth = val;
	pr_debug("dev[%p]: SE Device TCQ Depth changed to: %u\n", dev, val);
	return count;
}

static ssize_t optimal_sectors_store(struct config_item *item,
		const char *page, size_t count)
{
	struct se_dev_attrib *da = to_attrib(item);
	u32 val;
	int ret;

	ret = kstrtou32(page, 0, &val);
	if (ret < 0)
		return ret;

	if (da->da_dev->export_count) {
		pr_err("dev[%p]: Unable to change SE Device"
			" optimal_sectors while export_count is %d\n",
			da->da_dev, da->da_dev->export_count);
		return -EINVAL;
	}
	if (val > da->hw_max_sectors) {
		pr_err("dev[%p]: Passed optimal_sectors %u cannot be"
			" greater than hw_max_sectors: %u\n",
			da->da_dev, val, da->hw_max_sectors);
		return -EINVAL;
	}

	da->optimal_sectors = val;
	pr_debug("dev[%p]: SE Device optimal_sectors changed to %u\n",
			da->da_dev, val);
	return count;
}

static ssize_t block_size_store(struct config_item *item,
		const char *page, size_t count)
{
	struct se_dev_attrib *da = to_attrib(item);
	u32 val;
	int ret;

	ret = kstrtou32(page, 0, &val);
	if (ret < 0)
		return ret;

	if (da->da_dev->export_count) {
		pr_err("dev[%p]: Unable to change SE Device block_size"
			" while export_count is %d\n",
			da->da_dev, da->da_dev->export_count);
		return -EINVAL;
	}

	if (val != 512 && val != 1024 && val != 2048 && val != 4096) {
		pr_err("dev[%p]: Illegal value for block_device: %u"
			" for SE device, must be 512, 1024, 2048 or 4096\n",
			da->da_dev, val);
		return -EINVAL;
	}

	da->block_size = val;
	if (da->max_bytes_per_io)
		da->hw_max_sectors = da->max_bytes_per_io / val;

	pr_debug("dev[%p]: SE Device block_size changed to %u\n",
			da->da_dev, val);
	return count;
}

CONFIGFS_ATTR(, emulate_model_alias);
CONFIGFS_ATTR(, emulate_dpo);
CONFIGFS_ATTR(, emulate_fua_write);
CONFIGFS_ATTR(, emulate_fua_read);
CONFIGFS_ATTR(, emulate_write_cache);
CONFIGFS_ATTR(, emulate_ua_intlck_ctrl);
CONFIGFS_ATTR(, emulate_tas);
CONFIGFS_ATTR(, emulate_tpu);
CONFIGFS_ATTR(, emulate_tpws);
CONFIGFS_ATTR(, emulate_caw);
CONFIGFS_ATTR(, emulate_3pc);
CONFIGFS_ATTR(, pi_prot_type);
CONFIGFS_ATTR_RO(, hw_pi_prot_type);
CONFIGFS_ATTR(, pi_prot_format);
CONFIGFS_ATTR(, enforce_pr_isids);
CONFIGFS_ATTR(, is_nonrot);
CONFIGFS_ATTR(, emulate_rest_reord);
CONFIGFS_ATTR(, force_pr_aptpl);
CONFIGFS_ATTR_RO(, hw_block_size);
CONFIGFS_ATTR(, block_size);
CONFIGFS_ATTR_RO(, hw_max_sectors);
CONFIGFS_ATTR(, optimal_sectors);
CONFIGFS_ATTR_RO(, hw_queue_depth);
CONFIGFS_ATTR(, queue_depth);
CONFIGFS_ATTR(, max_unmap_lba_count);
CONFIGFS_ATTR(, max_unmap_block_desc_count);
CONFIGFS_ATTR(, unmap_granularity);
CONFIGFS_ATTR(, unmap_granularity_alignment);
CONFIGFS_ATTR(, unmap_zeroes_data);
CONFIGFS_ATTR(, max_write_same_len);

/*
 * dev_attrib attributes for devices using the target core SBC/SPC
 * interpreter.  Any backend using spc_parse_cdb should be using
 * these.
 */
struct configfs_attribute *sbc_attrib_attrs[] = {
	&attr_emulate_model_alias,
	&attr_emulate_dpo,
	&attr_emulate_fua_write,
	&attr_emulate_fua_read,
	&attr_emulate_write_cache,
	&attr_emulate_ua_intlck_ctrl,
	&attr_emulate_tas,
	&attr_emulate_tpu,
	&attr_emulate_tpws,
	&attr_emulate_caw,
	&attr_emulate_3pc,
	&attr_pi_prot_type,
	&attr_hw_pi_prot_type,
	&attr_pi_prot_format,
	&attr_enforce_pr_isids,
	&attr_is_nonrot,
	&attr_emulate_rest_reord,
	&attr_force_pr_aptpl,
	&attr_hw_block_size,
	&attr_block_size,
	&attr_hw_max_sectors,
	&attr_optimal_sectors,
	&attr_hw_queue_depth,
	&attr_queue_depth,
	&attr_max_unmap_lba_count,
	&attr_max_unmap_block_desc_count,
	&attr_unmap_granularity,
	&attr_unmap_granularity_alignment,
	&attr_unmap_zeroes_data,
	&attr_max_write_same_len,
	NULL,
};
EXPORT_SYMBOL(sbc_attrib_attrs);

/*
 * Minimal dev_attrib attributes for devices passing through CDBs.
 * In this case we only provide a few read-only attributes for
 * backwards compatibility.
 */
struct configfs_attribute *passthrough_attrib_attrs[] = {
	&attr_hw_pi_prot_type,
	&attr_hw_block_size,
	&attr_hw_max_sectors,
	&attr_hw_queue_depth,
	NULL,
};
EXPORT_SYMBOL(passthrough_attrib_attrs);

TB_CIT_SETUP_DRV(dev_attrib, NULL, NULL);

/* End functions for struct config_item_type tb_dev_attrib_cit */

/*  Start functions for struct config_item_type tb_dev_wwn_cit */

static struct t10_wwn *to_t10_wwn(struct config_item *item)
{
	return container_of(to_config_group(item), struct t10_wwn, t10_wwn_group);
}

/*
 * VPD page 0x80 Unit serial
 */
static ssize_t target_wwn_vpd_unit_serial_show(struct config_item *item,
		char *page)
{
	return sprintf(page, "T10 VPD Unit Serial Number: %s\n",
		&to_t10_wwn(item)->unit_serial[0]);
}

static ssize_t target_wwn_vpd_unit_serial_store(struct config_item *item,
		const char *page, size_t count)
{
	struct t10_wwn *t10_wwn = to_t10_wwn(item);
	struct se_device *dev = t10_wwn->t10_dev;
	unsigned char buf[INQUIRY_VPD_SERIAL_LEN];

	/*
	 * If Linux/SCSI subsystem_api_t plugin got a VPD Unit Serial
	 * from the struct scsi_device level firmware, do not allow
	 * VPD Unit Serial to be emulated.
	 *
	 * Note this struct scsi_device could also be emulating VPD
	 * information from its drivers/scsi LLD.  But for now we assume
	 * it is doing 'the right thing' wrt a world wide unique
	 * VPD Unit Serial Number that OS dependent multipath can depend on.
	 */
	if (dev->dev_flags & DF_FIRMWARE_VPD_UNIT_SERIAL) {
		pr_err("Underlying SCSI device firmware provided VPD"
			" Unit Serial, ignoring request\n");
		return -EOPNOTSUPP;
	}

	if (strlen(page) >= INQUIRY_VPD_SERIAL_LEN) {
		pr_err("Emulated VPD Unit Serial exceeds"
		" INQUIRY_VPD_SERIAL_LEN: %d\n", INQUIRY_VPD_SERIAL_LEN);
		return -EOVERFLOW;
	}
	/*
	 * Check to see if any active $FABRIC_MOD exports exist.  If they
	 * do exist, fail here as changing this information on the fly
	 * (underneath the initiator side OS dependent multipath code)
	 * could cause negative effects.
	 */
	if (dev->export_count) {
		pr_err("Unable to set VPD Unit Serial while"
			" active %d $FABRIC_MOD exports exist\n",
			dev->export_count);
		return -EINVAL;
	}

	/*
	 * This currently assumes ASCII encoding for emulated VPD Unit Serial.
	 *
	 * Also, strip any newline added from the userspace
	 * echo $UUID > $TARGET/$HBA/$STORAGE_OBJECT/wwn/vpd_unit_serial
	 */
	memset(buf, 0, INQUIRY_VPD_SERIAL_LEN);
	snprintf(buf, INQUIRY_VPD_SERIAL_LEN, "%s", page);
	snprintf(dev->t10_wwn.unit_serial, INQUIRY_VPD_SERIAL_LEN,
			"%s", strstrip(buf));
	dev->dev_flags |= DF_EMULATED_VPD_UNIT_SERIAL;

	pr_debug("Target_Core_ConfigFS: Set emulated VPD Unit Serial:"
			" %s\n", dev->t10_wwn.unit_serial);

	return count;
}

/*
 * VPD page 0x83 Protocol Identifier
 */
static ssize_t target_wwn_vpd_protocol_identifier_show(struct config_item *item,
		char *page)
{
	struct t10_wwn *t10_wwn = to_t10_wwn(item);
	struct t10_vpd *vpd;
	unsigned char buf[VPD_TMP_BUF_SIZE];
	ssize_t len = 0;

	memset(buf, 0, VPD_TMP_BUF_SIZE);

	spin_lock(&t10_wwn->t10_vpd_lock);
	list_for_each_entry(vpd, &t10_wwn->t10_vpd_list, vpd_list) {
		if (!vpd->protocol_identifier_set)
			continue;

		transport_dump_vpd_proto_id(vpd, buf, VPD_TMP_BUF_SIZE);

		if (len + strlen(buf) >= PAGE_SIZE)
			break;

		len += sprintf(page+len, "%s", buf);
	}
	spin_unlock(&t10_wwn->t10_vpd_lock);

	return len;
}

/*
 * Generic wrapper for dumping VPD identifiers by association.
 */
#define DEF_DEV_WWN_ASSOC_SHOW(_name, _assoc)				\
static ssize_t target_wwn_##_name##_show(struct config_item *item,	\
		char *page)						\
{									\
	struct t10_wwn *t10_wwn = to_t10_wwn(item);			\
	struct t10_vpd *vpd;						\
	unsigned char buf[VPD_TMP_BUF_SIZE];				\
	ssize_t len = 0;						\
									\
	spin_lock(&t10_wwn->t10_vpd_lock);				\
	list_for_each_entry(vpd, &t10_wwn->t10_vpd_list, vpd_list) {	\
		if (vpd->association != _assoc)				\
			continue;					\
									\
		memset(buf, 0, VPD_TMP_BUF_SIZE);			\
		transport_dump_vpd_assoc(vpd, buf, VPD_TMP_BUF_SIZE);	\
		if (len + strlen(buf) >= PAGE_SIZE)			\
			break;						\
		len += sprintf(page+len, "%s", buf);			\
									\
		memset(buf, 0, VPD_TMP_BUF_SIZE);			\
		transport_dump_vpd_ident_type(vpd, buf, VPD_TMP_BUF_SIZE); \
		if (len + strlen(buf) >= PAGE_SIZE)			\
			break;						\
		len += sprintf(page+len, "%s", buf);			\
									\
		memset(buf, 0, VPD_TMP_BUF_SIZE);			\
		transport_dump_vpd_ident(vpd, buf, VPD_TMP_BUF_SIZE); \
		if (len + strlen(buf) >= PAGE_SIZE)			\
			break;						\
		len += sprintf(page+len, "%s", buf);			\
	}								\
	spin_unlock(&t10_wwn->t10_vpd_lock);				\
									\
	return len;							\
}

/* VPD page 0x83 Association: Logical Unit */
DEF_DEV_WWN_ASSOC_SHOW(vpd_assoc_logical_unit, 0x00);
/* VPD page 0x83 Association: Target Port */
DEF_DEV_WWN_ASSOC_SHOW(vpd_assoc_target_port, 0x10);
/* VPD page 0x83 Association: SCSI Target Device */
DEF_DEV_WWN_ASSOC_SHOW(vpd_assoc_scsi_target_device, 0x20);

CONFIGFS_ATTR(target_wwn_, vpd_unit_serial);
CONFIGFS_ATTR_RO(target_wwn_, vpd_protocol_identifier);
CONFIGFS_ATTR_RO(target_wwn_, vpd_assoc_logical_unit);
CONFIGFS_ATTR_RO(target_wwn_, vpd_assoc_target_port);
CONFIGFS_ATTR_RO(target_wwn_, vpd_assoc_scsi_target_device);

static struct configfs_attribute *target_core_dev_wwn_attrs[] = {
	&target_wwn_attr_vpd_unit_serial,
	&target_wwn_attr_vpd_protocol_identifier,
	&target_wwn_attr_vpd_assoc_logical_unit,
	&target_wwn_attr_vpd_assoc_target_port,
	&target_wwn_attr_vpd_assoc_scsi_target_device,
	NULL,
};

TB_CIT_SETUP(dev_wwn, NULL, NULL, target_core_dev_wwn_attrs);

/*  End functions for struct config_item_type tb_dev_wwn_cit */

/*  Start functions for struct config_item_type tb_dev_pr_cit */

static struct se_device *pr_to_dev(struct config_item *item)
{
	return container_of(to_config_group(item), struct se_device,
			dev_pr_group);
}

static ssize_t target_core_dev_pr_show_spc3_res(struct se_device *dev,
		char *page)
{
	struct se_node_acl *se_nacl;
	struct t10_pr_registration *pr_reg;
	char i_buf[PR_REG_ISID_ID_LEN];

	memset(i_buf, 0, PR_REG_ISID_ID_LEN);

	pr_reg = dev->dev_pr_res_holder;
	if (!pr_reg)
		return sprintf(page, "No SPC-3 Reservation holder\n");

	se_nacl = pr_reg->pr_reg_nacl;
	core_pr_dump_initiator_port(pr_reg, i_buf, PR_REG_ISID_ID_LEN);

	return sprintf(page, "SPC-3 Reservation: %s Initiator: %s%s\n",
		se_nacl->se_tpg->se_tpg_tfo->get_fabric_name(),
		se_nacl->initiatorname, i_buf);
}

static ssize_t target_core_dev_pr_show_spc2_res(struct se_device *dev,
		char *page)
{
	struct se_node_acl *se_nacl;
	ssize_t len;

	se_nacl = dev->dev_reserved_node_acl;
	if (se_nacl) {
		len = sprintf(page,
			      "SPC-2 Reservation: %s Initiator: %s\n",
			      se_nacl->se_tpg->se_tpg_tfo->get_fabric_name(),
			      se_nacl->initiatorname);
	} else {
		len = sprintf(page, "No SPC-2 Reservation holder\n");
	}
	return len;
}

static ssize_t target_pr_res_holder_show(struct config_item *item, char *page)
{
	struct se_device *dev = pr_to_dev(item);
	int ret;

	if (dev->transport->transport_flags & TRANSPORT_FLAG_PASSTHROUGH)
		return sprintf(page, "Passthrough\n");

	spin_lock(&dev->dev_reservation_lock);
	if (dev->dev_reservation_flags & DRF_SPC2_RESERVATIONS)
		ret = target_core_dev_pr_show_spc2_res(dev, page);
	else
		ret = target_core_dev_pr_show_spc3_res(dev, page);
	spin_unlock(&dev->dev_reservation_lock);
	return ret;
}

static ssize_t target_pr_res_pr_all_tgt_pts_show(struct config_item *item,
		char *page)
{
	struct se_device *dev = pr_to_dev(item);
	ssize_t len = 0;

	spin_lock(&dev->dev_reservation_lock);
	if (!dev->dev_pr_res_holder) {
		len = sprintf(page, "No SPC-3 Reservation holder\n");
	} else if (dev->dev_pr_res_holder->pr_reg_all_tg_pt) {
		len = sprintf(page, "SPC-3 Reservation: All Target"
			" Ports registration\n");
	} else {
		len = sprintf(page, "SPC-3 Reservation: Single"
			" Target Port registration\n");
	}

	spin_unlock(&dev->dev_reservation_lock);
	return len;
}

static ssize_t target_pr_res_pr_generation_show(struct config_item *item,
		char *page)
{
	return sprintf(page, "0x%08x\n", pr_to_dev(item)->t10_pr.pr_generation);
}


static ssize_t target_pr_res_pr_holder_tg_port_show(struct config_item *item,
		char *page)
{
	struct se_device *dev = pr_to_dev(item);
	struct se_node_acl *se_nacl;
	struct se_portal_group *se_tpg;
	struct t10_pr_registration *pr_reg;
	const struct target_core_fabric_ops *tfo;
	ssize_t len = 0;

	spin_lock(&dev->dev_reservation_lock);
	pr_reg = dev->dev_pr_res_holder;
	if (!pr_reg) {
		len = sprintf(page, "No SPC-3 Reservation holder\n");
		goto out_unlock;
	}

	se_nacl = pr_reg->pr_reg_nacl;
	se_tpg = se_nacl->se_tpg;
	tfo = se_tpg->se_tpg_tfo;

	len += sprintf(page+len, "SPC-3 Reservation: %s"
		" Target Node Endpoint: %s\n", tfo->get_fabric_name(),
		tfo->tpg_get_wwn(se_tpg));
	len += sprintf(page+len, "SPC-3 Reservation: Relative Port"
		" Identifier Tag: %hu %s Portal Group Tag: %hu"
		" %s Logical Unit: %llu\n", pr_reg->tg_pt_sep_rtpi,
		tfo->get_fabric_name(), tfo->tpg_get_tag(se_tpg),
		tfo->get_fabric_name(), pr_reg->pr_aptpl_target_lun);

out_unlock:
	spin_unlock(&dev->dev_reservation_lock);
	return len;
}


static ssize_t target_pr_res_pr_registered_i_pts_show(struct config_item *item,
		char *page)
{
	struct se_device *dev = pr_to_dev(item);
	const struct target_core_fabric_ops *tfo;
	struct t10_pr_registration *pr_reg;
	unsigned char buf[384];
	char i_buf[PR_REG_ISID_ID_LEN];
	ssize_t len = 0;
	int reg_count = 0;

	len += sprintf(page+len, "SPC-3 PR Registrations:\n");

	spin_lock(&dev->t10_pr.registration_lock);
	list_for_each_entry(pr_reg, &dev->t10_pr.registration_list,
			pr_reg_list) {

		memset(buf, 0, 384);
		memset(i_buf, 0, PR_REG_ISID_ID_LEN);
		tfo = pr_reg->pr_reg_nacl->se_tpg->se_tpg_tfo;
		core_pr_dump_initiator_port(pr_reg, i_buf,
					PR_REG_ISID_ID_LEN);
		sprintf(buf, "%s Node: %s%s Key: 0x%016Lx PRgen: 0x%08x\n",
			tfo->get_fabric_name(),
			pr_reg->pr_reg_nacl->initiatorname, i_buf, pr_reg->pr_res_key,
			pr_reg->pr_res_generation);

		if (len + strlen(buf) >= PAGE_SIZE)
			break;

		len += sprintf(page+len, "%s", buf);
		reg_count++;
	}
	spin_unlock(&dev->t10_pr.registration_lock);

	if (!reg_count)
		len += sprintf(page+len, "None\n");

	return len;
}

static ssize_t target_pr_res_pr_type_show(struct config_item *item, char *page)
{
	struct se_device *dev = pr_to_dev(item);
	struct t10_pr_registration *pr_reg;
	ssize_t len = 0;

	spin_lock(&dev->dev_reservation_lock);
	pr_reg = dev->dev_pr_res_holder;
	if (pr_reg) {
		len = sprintf(page, "SPC-3 Reservation Type: %s\n",
			core_scsi3_pr_dump_type(pr_reg->pr_res_type));
	} else {
		len = sprintf(page, "No SPC-3 Reservation holder\n");
	}

	spin_unlock(&dev->dev_reservation_lock);
	return len;
}

static ssize_t target_pr_res_type_show(struct config_item *item, char *page)
{
	struct se_device *dev = pr_to_dev(item);

	if (dev->transport->transport_flags & TRANSPORT_FLAG_PASSTHROUGH)
		return sprintf(page, "SPC_PASSTHROUGH\n");
	else if (dev->dev_reservation_flags & DRF_SPC2_RESERVATIONS)
		return sprintf(page, "SPC2_RESERVATIONS\n");
	else
		return sprintf(page, "SPC3_PERSISTENT_RESERVATIONS\n");
}

static ssize_t target_pr_res_aptpl_active_show(struct config_item *item,
		char *page)
{
	struct se_device *dev = pr_to_dev(item);

	if (dev->transport->transport_flags & TRANSPORT_FLAG_PASSTHROUGH)
		return 0;

	return sprintf(page, "APTPL Bit Status: %s\n",
		(dev->t10_pr.pr_aptpl_active) ? "Activated" : "Disabled");
}

static ssize_t target_pr_res_aptpl_metadata_show(struct config_item *item,
		char *page)
{
	struct se_device *dev = pr_to_dev(item);

	if (dev->transport->transport_flags & TRANSPORT_FLAG_PASSTHROUGH)
		return 0;

	return sprintf(page, "Ready to process PR APTPL metadata..\n");
}

enum {
	Opt_initiator_fabric, Opt_initiator_node, Opt_initiator_sid,
	Opt_sa_res_key, Opt_res_holder, Opt_res_type, Opt_res_scope,
	Opt_res_all_tg_pt, Opt_mapped_lun, Opt_target_fabric,
	Opt_target_node, Opt_tpgt, Opt_port_rtpi, Opt_target_lun, Opt_err
};

static match_table_t tokens = {
	{Opt_initiator_fabric, "initiator_fabric=%s"},
	{Opt_initiator_node, "initiator_node=%s"},
	{Opt_initiator_sid, "initiator_sid=%s"},
	{Opt_sa_res_key, "sa_res_key=%s"},
	{Opt_res_holder, "res_holder=%d"},
	{Opt_res_type, "res_type=%d"},
	{Opt_res_scope, "res_scope=%d"},
	{Opt_res_all_tg_pt, "res_all_tg_pt=%d"},
	{Opt_mapped_lun, "mapped_lun=%lld"},
	{Opt_target_fabric, "target_fabric=%s"},
	{Opt_target_node, "target_node=%s"},
	{Opt_tpgt, "tpgt=%d"},
	{Opt_port_rtpi, "port_rtpi=%d"},
	{Opt_target_lun, "target_lun=%lld"},
	{Opt_err, NULL}
};

static ssize_t target_pr_res_aptpl_metadata_store(struct config_item *item,
		const char *page, size_t count)
{
	struct se_device *dev = pr_to_dev(item);
	unsigned char *i_fabric = NULL, *i_port = NULL, *isid = NULL;
	unsigned char *t_fabric = NULL, *t_port = NULL;
	char *orig, *ptr, *opts;
	substring_t args[MAX_OPT_ARGS];
	unsigned long long tmp_ll;
	u64 sa_res_key = 0;
	u64 mapped_lun = 0, target_lun = 0;
	int ret = -1, res_holder = 0, all_tg_pt = 0, arg, token;
	u16 tpgt = 0;
	u8 type = 0;

	if (dev->transport->transport_flags & TRANSPORT_FLAG_PASSTHROUGH)
		return count;
	if (dev->dev_reservation_flags & DRF_SPC2_RESERVATIONS)
		return count;

	if (dev->export_count) {
		pr_debug("Unable to process APTPL metadata while"
			" active fabric exports exist\n");
		return -EINVAL;
	}

	opts = kstrdup(page, GFP_KERNEL);
	if (!opts)
		return -ENOMEM;

	orig = opts;
	while ((ptr = strsep(&opts, ",\n")) != NULL) {
		if (!*ptr)
			continue;

		token = match_token(ptr, tokens, args);
		switch (token) {
		case Opt_initiator_fabric:
			i_fabric = match_strdup(args);
			if (!i_fabric) {
				ret = -ENOMEM;
				goto out;
			}
			break;
		case Opt_initiator_node:
			i_port = match_strdup(args);
			if (!i_port) {
				ret = -ENOMEM;
				goto out;
			}
			if (strlen(i_port) >= PR_APTPL_MAX_IPORT_LEN) {
				pr_err("APTPL metadata initiator_node="
					" exceeds PR_APTPL_MAX_IPORT_LEN: %d\n",
					PR_APTPL_MAX_IPORT_LEN);
				ret = -EINVAL;
				break;
			}
			break;
		case Opt_initiator_sid:
			isid = match_strdup(args);
			if (!isid) {
				ret = -ENOMEM;
				goto out;
			}
			if (strlen(isid) >= PR_REG_ISID_LEN) {
				pr_err("APTPL metadata initiator_isid"
					"= exceeds PR_REG_ISID_LEN: %d\n",
					PR_REG_ISID_LEN);
				ret = -EINVAL;
				break;
			}
			break;
		case Opt_sa_res_key:
			ret = kstrtoull(args->from, 0, &tmp_ll);
			if (ret < 0) {
				pr_err("kstrtoull() failed for sa_res_key=\n");
				goto out;
			}
			sa_res_key = (u64)tmp_ll;
			break;
		/*
		 * PR APTPL Metadata for Reservation
		 */
		case Opt_res_holder:
			ret = match_int(args, &arg);
			if (ret)
				goto out;
			res_holder = arg;
			break;
		case Opt_res_type:
			ret = match_int(args, &arg);
			if (ret)
				goto out;
			type = (u8)arg;
			break;
		case Opt_res_scope:
			ret = match_int(args, &arg);
			if (ret)
				goto out;
			break;
		case Opt_res_all_tg_pt:
			ret = match_int(args, &arg);
			if (ret)
				goto out;
			all_tg_pt = (int)arg;
			break;
		case Opt_mapped_lun:
			ret = match_int(args, &arg);
			if (ret)
				goto out;
			mapped_lun = (u64)arg;
			break;
		/*
		 * PR APTPL Metadata for Target Port
		 */
		case Opt_target_fabric:
			t_fabric = match_strdup(args);
			if (!t_fabric) {
				ret = -ENOMEM;
				goto out;
			}
			break;
		case Opt_target_node:
			t_port = match_strdup(args);
			if (!t_port) {
				ret = -ENOMEM;
				goto out;
			}
			if (strlen(t_port) >= PR_APTPL_MAX_TPORT_LEN) {
				pr_err("APTPL metadata target_node="
					" exceeds PR_APTPL_MAX_TPORT_LEN: %d\n",
					PR_APTPL_MAX_TPORT_LEN);
				ret = -EINVAL;
				break;
			}
			break;
		case Opt_tpgt:
			ret = match_int(args, &arg);
			if (ret)
				goto out;
			tpgt = (u16)arg;
			break;
		case Opt_port_rtpi:
			ret = match_int(args, &arg);
			if (ret)
				goto out;
			break;
		case Opt_target_lun:
			ret = match_int(args, &arg);
			if (ret)
				goto out;
			target_lun = (u64)arg;
			break;
		default:
			break;
		}
	}

	if (!i_port || !t_port || !sa_res_key) {
		pr_err("Illegal parameters for APTPL registration\n");
		ret = -EINVAL;
		goto out;
	}

	if (res_holder && !(type)) {
		pr_err("Illegal PR type: 0x%02x for reservation"
				" holder\n", type);
		ret = -EINVAL;
		goto out;
	}

	ret = core_scsi3_alloc_aptpl_registration(&dev->t10_pr, sa_res_key,
			i_port, isid, mapped_lun, t_port, tpgt, target_lun,
			res_holder, all_tg_pt, type);
out:
	kfree(i_fabric);
	kfree(i_port);
	kfree(isid);
	kfree(t_fabric);
	kfree(t_port);
	kfree(orig);
	return (ret == 0) ? count : ret;
}


CONFIGFS_ATTR_RO(target_pr_, res_holder);
CONFIGFS_ATTR_RO(target_pr_, res_pr_all_tgt_pts);
CONFIGFS_ATTR_RO(target_pr_, res_pr_generation);
CONFIGFS_ATTR_RO(target_pr_, res_pr_holder_tg_port);
CONFIGFS_ATTR_RO(target_pr_, res_pr_registered_i_pts);
CONFIGFS_ATTR_RO(target_pr_, res_pr_type);
CONFIGFS_ATTR_RO(target_pr_, res_type);
CONFIGFS_ATTR_RO(target_pr_, res_aptpl_active);
CONFIGFS_ATTR(target_pr_, res_aptpl_metadata);

static struct configfs_attribute *target_core_dev_pr_attrs[] = {
	&target_pr_attr_res_holder,
	&target_pr_attr_res_pr_all_tgt_pts,
	&target_pr_attr_res_pr_generation,
	&target_pr_attr_res_pr_holder_tg_port,
	&target_pr_attr_res_pr_registered_i_pts,
	&target_pr_attr_res_pr_type,
	&target_pr_attr_res_type,
	&target_pr_attr_res_aptpl_active,
	&target_pr_attr_res_aptpl_metadata,
	NULL,
};

TB_CIT_SETUP(dev_pr, NULL, NULL, target_core_dev_pr_attrs);

/*  End functions for struct config_item_type tb_dev_pr_cit */

/*  Start functions for struct config_item_type tb_dev_cit */

static inline struct se_device *to_device(struct config_item *item)
{
	return container_of(to_config_group(item), struct se_device, dev_group);
}

static ssize_t target_dev_info_show(struct config_item *item, char *page)
{
	struct se_device *dev = to_device(item);
	int bl = 0;
	ssize_t read_bytes = 0;

	transport_dump_dev_state(dev, page, &bl);
	read_bytes += bl;
	read_bytes += dev->transport->show_configfs_dev_params(dev,
			page+read_bytes);
	return read_bytes;
}

static ssize_t target_dev_control_store(struct config_item *item,
		const char *page, size_t count)
{
	struct se_device *dev = to_device(item);

	return dev->transport->set_configfs_dev_params(dev, page, count);
}

static ssize_t target_dev_alias_show(struct config_item *item, char *page)
{
	struct se_device *dev = to_device(item);

	if (!(dev->dev_flags & DF_USING_ALIAS))
		return 0;

	return snprintf(page, PAGE_SIZE, "%s\n", dev->dev_alias);
}

static ssize_t target_dev_alias_store(struct config_item *item,
		const char *page, size_t count)
{
	struct se_device *dev = to_device(item);
	struct se_hba *hba = dev->se_hba;
	ssize_t read_bytes;

	if (count > (SE_DEV_ALIAS_LEN-1)) {
		pr_err("alias count: %d exceeds"
			" SE_DEV_ALIAS_LEN-1: %u\n", (int)count,
			SE_DEV_ALIAS_LEN-1);
		return -EINVAL;
	}

	read_bytes = snprintf(&dev->dev_alias[0], SE_DEV_ALIAS_LEN, "%s", page);
	if (!read_bytes)
		return -EINVAL;
	if (dev->dev_alias[read_bytes - 1] == '\n')
		dev->dev_alias[read_bytes - 1] = '\0';

	dev->dev_flags |= DF_USING_ALIAS;

	pr_debug("Target_Core_ConfigFS: %s/%s set alias: %s\n",
		config_item_name(&hba->hba_group.cg_item),
		config_item_name(&dev->dev_group.cg_item),
		dev->dev_alias);

	return read_bytes;
}

static ssize_t target_dev_udev_path_show(struct config_item *item, char *page)
{
	struct se_device *dev = to_device(item);

	if (!(dev->dev_flags & DF_USING_UDEV_PATH))
		return 0;

	return snprintf(page, PAGE_SIZE, "%s\n", dev->udev_path);
}

static ssize_t target_dev_udev_path_store(struct config_item *item,
		const char *page, size_t count)
{
	struct se_device *dev = to_device(item);
	struct se_hba *hba = dev->se_hba;
	ssize_t read_bytes;

	if (count > (SE_UDEV_PATH_LEN-1)) {
		pr_err("udev_path count: %d exceeds"
			" SE_UDEV_PATH_LEN-1: %u\n", (int)count,
			SE_UDEV_PATH_LEN-1);
		return -EINVAL;
	}

	read_bytes = snprintf(&dev->udev_path[0], SE_UDEV_PATH_LEN,
			"%s", page);
	if (!read_bytes)
		return -EINVAL;
	if (dev->udev_path[read_bytes - 1] == '\n')
		dev->udev_path[read_bytes - 1] = '\0';

	dev->dev_flags |= DF_USING_UDEV_PATH;

	pr_debug("Target_Core_ConfigFS: %s/%s set udev_path: %s\n",
		config_item_name(&hba->hba_group.cg_item),
		config_item_name(&dev->dev_group.cg_item),
		dev->udev_path);

	return read_bytes;
}

static ssize_t target_dev_enable_show(struct config_item *item, char *page)
{
	struct se_device *dev = to_device(item);

	return snprintf(page, PAGE_SIZE, "%d\n", !!(dev->dev_flags & DF_CONFIGURED));
}

static ssize_t target_dev_enable_store(struct config_item *item,
		const char *page, size_t count)
{
	struct se_device *dev = to_device(item);
	char *ptr;
	int ret;

	ptr = strstr(page, "1");
	if (!ptr) {
		pr_err("For dev_enable ops, only valid value"
				" is \"1\"\n");
		return -EINVAL;
	}

	ret = target_configure_device(dev);
	if (ret)
		return ret;
	return count;
}

static ssize_t target_dev_alua_lu_gp_show(struct config_item *item, char *page)
{
	struct se_device *dev = to_device(item);
	struct config_item *lu_ci;
	struct t10_alua_lu_gp *lu_gp;
	struct t10_alua_lu_gp_member *lu_gp_mem;
	ssize_t len = 0;

	lu_gp_mem = dev->dev_alua_lu_gp_mem;
	if (!lu_gp_mem)
		return 0;

	spin_lock(&lu_gp_mem->lu_gp_mem_lock);
	lu_gp = lu_gp_mem->lu_gp;
	if (lu_gp) {
		lu_ci = &lu_gp->lu_gp_group.cg_item;
		len += sprintf(page, "LU Group Alias: %s\nLU Group ID: %hu\n",
			config_item_name(lu_ci), lu_gp->lu_gp_id);
	}
	spin_unlock(&lu_gp_mem->lu_gp_mem_lock);

	return len;
}

static ssize_t target_dev_alua_lu_gp_store(struct config_item *item,
		const char *page, size_t count)
{
	struct se_device *dev = to_device(item);
	struct se_hba *hba = dev->se_hba;
	struct t10_alua_lu_gp *lu_gp = NULL, *lu_gp_new = NULL;
	struct t10_alua_lu_gp_member *lu_gp_mem;
	unsigned char buf[LU_GROUP_NAME_BUF];
	int move = 0;

	lu_gp_mem = dev->dev_alua_lu_gp_mem;
	if (!lu_gp_mem)
		return count;

	if (count > LU_GROUP_NAME_BUF) {
		pr_err("ALUA LU Group Alias too large!\n");
		return -EINVAL;
	}
	memset(buf, 0, LU_GROUP_NAME_BUF);
	memcpy(buf, page, count);
	/*
	 * Any ALUA logical unit alias besides "NULL" means we will be
	 * making a new group association.
	 */
	if (strcmp(strstrip(buf), "NULL")) {
		/*
		 * core_alua_get_lu_gp_by_name() will increment reference to
		 * struct t10_alua_lu_gp.  This reference is released with
		 * core_alua_get_lu_gp_by_name below().
		 */
		lu_gp_new = core_alua_get_lu_gp_by_name(strstrip(buf));
		if (!lu_gp_new)
			return -ENODEV;
	}

	spin_lock(&lu_gp_mem->lu_gp_mem_lock);
	lu_gp = lu_gp_mem->lu_gp;
	if (lu_gp) {
		/*
		 * Clearing an existing lu_gp association, and replacing
		 * with NULL
		 */
		if (!lu_gp_new) {
			pr_debug("Target_Core_ConfigFS: Releasing %s/%s"
				" from ALUA LU Group: core/alua/lu_gps/%s, ID:"
				" %hu\n",
				config_item_name(&hba->hba_group.cg_item),
				config_item_name(&dev->dev_group.cg_item),
				config_item_name(&lu_gp->lu_gp_group.cg_item),
				lu_gp->lu_gp_id);

			__core_alua_drop_lu_gp_mem(lu_gp_mem, lu_gp);
			spin_unlock(&lu_gp_mem->lu_gp_mem_lock);

			return count;
		}
		/*
		 * Removing existing association of lu_gp_mem with lu_gp
		 */
		__core_alua_drop_lu_gp_mem(lu_gp_mem, lu_gp);
		move = 1;
	}
	/*
	 * Associate lu_gp_mem with lu_gp_new.
	 */
	__core_alua_attach_lu_gp_mem(lu_gp_mem, lu_gp_new);
	spin_unlock(&lu_gp_mem->lu_gp_mem_lock);

	pr_debug("Target_Core_ConfigFS: %s %s/%s to ALUA LU Group:"
		" core/alua/lu_gps/%s, ID: %hu\n",
		(move) ? "Moving" : "Adding",
		config_item_name(&hba->hba_group.cg_item),
		config_item_name(&dev->dev_group.cg_item),
		config_item_name(&lu_gp_new->lu_gp_group.cg_item),
		lu_gp_new->lu_gp_id);

	core_alua_put_lu_gp_from_name(lu_gp_new);
	return count;
}

static ssize_t target_dev_lba_map_show(struct config_item *item, char *page)
{
	struct se_device *dev = to_device(item);
	struct t10_alua_lba_map *map;
	struct t10_alua_lba_map_member *mem;
	char *b = page;
	int bl = 0;
	char state;

	spin_lock(&dev->t10_alua.lba_map_lock);
	if (!list_empty(&dev->t10_alua.lba_map_list))
	    bl += sprintf(b + bl, "%u %u\n",
			  dev->t10_alua.lba_map_segment_size,
			  dev->t10_alua.lba_map_segment_multiplier);
	list_for_each_entry(map, &dev->t10_alua.lba_map_list, lba_map_list) {
		bl += sprintf(b + bl, "%llu %llu",
			      map->lba_map_first_lba, map->lba_map_last_lba);
		list_for_each_entry(mem, &map->lba_map_mem_list,
				    lba_map_mem_list) {
			switch (mem->lba_map_mem_alua_state) {
			case ALUA_ACCESS_STATE_ACTIVE_OPTIMIZED:
				state = 'O';
				break;
			case ALUA_ACCESS_STATE_ACTIVE_NON_OPTIMIZED:
				state = 'A';
				break;
			case ALUA_ACCESS_STATE_STANDBY:
				state = 'S';
				break;
			case ALUA_ACCESS_STATE_UNAVAILABLE:
				state = 'U';
				break;
			default:
				state = '.';
				break;
			}
			bl += sprintf(b + bl, " %d:%c",
				      mem->lba_map_mem_alua_pg_id, state);
		}
		bl += sprintf(b + bl, "\n");
	}
	spin_unlock(&dev->t10_alua.lba_map_lock);
	return bl;
}

static ssize_t target_dev_lba_map_store(struct config_item *item,
		const char *page, size_t count)
{
	struct se_device *dev = to_device(item);
	struct t10_alua_lba_map *lba_map = NULL;
	struct list_head lba_list;
	char *map_entries, *orig, *ptr;
	char state;
	int pg_num = -1, pg;
	int ret = 0, num = 0, pg_id, alua_state;
	unsigned long start_lba = -1, end_lba = -1;
	unsigned long segment_size = -1, segment_mult = -1;

	orig = map_entries = kstrdup(page, GFP_KERNEL);
	if (!map_entries)
		return -ENOMEM;

	INIT_LIST_HEAD(&lba_list);
	while ((ptr = strsep(&map_entries, "\n")) != NULL) {
		if (!*ptr)
			continue;

		if (num == 0) {
			if (sscanf(ptr, "%lu %lu\n",
				   &segment_size, &segment_mult) != 2) {
				pr_err("Invalid line %d\n", num);
				ret = -EINVAL;
				break;
			}
			num++;
			continue;
		}
		if (sscanf(ptr, "%lu %lu", &start_lba, &end_lba) != 2) {
			pr_err("Invalid line %d\n", num);
			ret = -EINVAL;
			break;
		}
		ptr = strchr(ptr, ' ');
		if (!ptr) {
			pr_err("Invalid line %d, missing end lba\n", num);
			ret = -EINVAL;
			break;
		}
		ptr++;
		ptr = strchr(ptr, ' ');
		if (!ptr) {
			pr_err("Invalid line %d, missing state definitions\n",
			       num);
			ret = -EINVAL;
			break;
		}
		ptr++;
		lba_map = core_alua_allocate_lba_map(&lba_list,
						     start_lba, end_lba);
		if (IS_ERR(lba_map)) {
			ret = PTR_ERR(lba_map);
			break;
		}
		pg = 0;
		while (sscanf(ptr, "%d:%c", &pg_id, &state) == 2) {
			switch (state) {
			case 'O':
				alua_state = ALUA_ACCESS_STATE_ACTIVE_OPTIMIZED;
				break;
			case 'A':
				alua_state = ALUA_ACCESS_STATE_ACTIVE_NON_OPTIMIZED;
				break;
			case 'S':
				alua_state = ALUA_ACCESS_STATE_STANDBY;
				break;
			case 'U':
				alua_state = ALUA_ACCESS_STATE_UNAVAILABLE;
				break;
			default:
				pr_err("Invalid ALUA state '%c'\n", state);
				ret = -EINVAL;
				goto out;
			}

			ret = core_alua_allocate_lba_map_mem(lba_map,
							     pg_id, alua_state);
			if (ret) {
				pr_err("Invalid target descriptor %d:%c "
				       "at line %d\n",
				       pg_id, state, num);
				break;
			}
			pg++;
			ptr = strchr(ptr, ' ');
			if (ptr)
				ptr++;
			else
				break;
		}
		if (pg_num == -1)
		    pg_num = pg;
		else if (pg != pg_num) {
			pr_err("Only %d from %d port groups definitions "
			       "at line %d\n", pg, pg_num, num);
			ret = -EINVAL;
			break;
		}
		num++;
	}
out:
	if (ret) {
		core_alua_free_lba_map(&lba_list);
		count = ret;
	} else
		core_alua_set_lba_map(dev, &lba_list,
				      segment_size, segment_mult);
	kfree(orig);
	return count;
}

CONFIGFS_ATTR_RO(target_dev_, info);
CONFIGFS_ATTR_WO(target_dev_, control);
CONFIGFS_ATTR(target_dev_, alias);
CONFIGFS_ATTR(target_dev_, udev_path);
CONFIGFS_ATTR(target_dev_, enable);
CONFIGFS_ATTR(target_dev_, alua_lu_gp);
CONFIGFS_ATTR(target_dev_, lba_map);

static struct configfs_attribute *target_core_dev_attrs[] = {
	&target_dev_attr_info,
	&target_dev_attr_control,
	&target_dev_attr_alias,
	&target_dev_attr_udev_path,
	&target_dev_attr_enable,
	&target_dev_attr_alua_lu_gp,
	&target_dev_attr_lba_map,
	NULL,
};

static void target_core_dev_release(struct config_item *item)
{
	struct config_group *dev_cg = to_config_group(item);
	struct se_device *dev =
		container_of(dev_cg, struct se_device, dev_group);

	target_free_device(dev);
}

static struct configfs_item_operations target_core_dev_item_ops = {
	.release		= target_core_dev_release,
};

TB_CIT_SETUP(dev, &target_core_dev_item_ops, NULL, target_core_dev_attrs);

/* End functions for struct config_item_type tb_dev_cit */

/* Start functions for struct config_item_type target_core_alua_lu_gp_cit */

static inline struct t10_alua_lu_gp *to_lu_gp(struct config_item *item)
{
	return container_of(to_config_group(item), struct t10_alua_lu_gp,
			lu_gp_group);
}

static ssize_t target_lu_gp_lu_gp_id_show(struct config_item *item, char *page)
{
	struct t10_alua_lu_gp *lu_gp = to_lu_gp(item);

	if (!lu_gp->lu_gp_valid_id)
		return 0;
	return sprintf(page, "%hu\n", lu_gp->lu_gp_id);
}

static ssize_t target_lu_gp_lu_gp_id_store(struct config_item *item,
		const char *page, size_t count)
{
	struct t10_alua_lu_gp *lu_gp = to_lu_gp(item);
	struct config_group *alua_lu_gp_cg = &lu_gp->lu_gp_group;
	unsigned long lu_gp_id;
	int ret;

	ret = kstrtoul(page, 0, &lu_gp_id);
	if (ret < 0) {
		pr_err("kstrtoul() returned %d for"
			" lu_gp_id\n", ret);
		return ret;
	}
	if (lu_gp_id > 0x0000ffff) {
		pr_err("ALUA lu_gp_id: %lu exceeds maximum:"
			" 0x0000ffff\n", lu_gp_id);
		return -EINVAL;
	}

	ret = core_alua_set_lu_gp_id(lu_gp, (u16)lu_gp_id);
	if (ret < 0)
		return -EINVAL;

	pr_debug("Target_Core_ConfigFS: Set ALUA Logical Unit"
		" Group: core/alua/lu_gps/%s to ID: %hu\n",
		config_item_name(&alua_lu_gp_cg->cg_item),
		lu_gp->lu_gp_id);

	return count;
}

static ssize_t target_lu_gp_members_show(struct config_item *item, char *page)
{
	struct t10_alua_lu_gp *lu_gp = to_lu_gp(item);
	struct se_device *dev;
	struct se_hba *hba;
	struct t10_alua_lu_gp_member *lu_gp_mem;
	ssize_t len = 0, cur_len;
	unsigned char buf[LU_GROUP_NAME_BUF];

	memset(buf, 0, LU_GROUP_NAME_BUF);

	spin_lock(&lu_gp->lu_gp_lock);
	list_for_each_entry(lu_gp_mem, &lu_gp->lu_gp_mem_list, lu_gp_mem_list) {
		dev = lu_gp_mem->lu_gp_mem_dev;
		hba = dev->se_hba;

		cur_len = snprintf(buf, LU_GROUP_NAME_BUF, "%s/%s\n",
			config_item_name(&hba->hba_group.cg_item),
			config_item_name(&dev->dev_group.cg_item));
		cur_len++; /* Extra byte for NULL terminator */

		if ((cur_len + len) > PAGE_SIZE) {
			pr_warn("Ran out of lu_gp_show_attr"
				"_members buffer\n");
			break;
		}
		memcpy(page+len, buf, cur_len);
		len += cur_len;
	}
	spin_unlock(&lu_gp->lu_gp_lock);

	return len;
}

CONFIGFS_ATTR(target_lu_gp_, lu_gp_id);
CONFIGFS_ATTR_RO(target_lu_gp_, members);

static struct configfs_attribute *target_core_alua_lu_gp_attrs[] = {
	&target_lu_gp_attr_lu_gp_id,
	&target_lu_gp_attr_members,
	NULL,
};

static void target_core_alua_lu_gp_release(struct config_item *item)
{
	struct t10_alua_lu_gp *lu_gp = container_of(to_config_group(item),
			struct t10_alua_lu_gp, lu_gp_group);

	core_alua_free_lu_gp(lu_gp);
}

static struct configfs_item_operations target_core_alua_lu_gp_ops = {
	.release		= target_core_alua_lu_gp_release,
};

static struct config_item_type target_core_alua_lu_gp_cit = {
	.ct_item_ops		= &target_core_alua_lu_gp_ops,
	.ct_attrs		= target_core_alua_lu_gp_attrs,
	.ct_owner		= THIS_MODULE,
};

/* End functions for struct config_item_type target_core_alua_lu_gp_cit */

/* Start functions for struct config_item_type target_core_alua_lu_gps_cit */

static struct config_group *target_core_alua_create_lu_gp(
	struct config_group *group,
	const char *name)
{
	struct t10_alua_lu_gp *lu_gp;
	struct config_group *alua_lu_gp_cg = NULL;
	struct config_item *alua_lu_gp_ci = NULL;

	lu_gp = core_alua_allocate_lu_gp(name, 0);
	if (IS_ERR(lu_gp))
		return NULL;

	alua_lu_gp_cg = &lu_gp->lu_gp_group;
	alua_lu_gp_ci = &alua_lu_gp_cg->cg_item;

	config_group_init_type_name(alua_lu_gp_cg, name,
			&target_core_alua_lu_gp_cit);

	pr_debug("Target_Core_ConfigFS: Allocated ALUA Logical Unit"
		" Group: core/alua/lu_gps/%s\n",
		config_item_name(alua_lu_gp_ci));

	return alua_lu_gp_cg;

}

static void target_core_alua_drop_lu_gp(
	struct config_group *group,
	struct config_item *item)
{
	struct t10_alua_lu_gp *lu_gp = container_of(to_config_group(item),
			struct t10_alua_lu_gp, lu_gp_group);

	pr_debug("Target_Core_ConfigFS: Releasing ALUA Logical Unit"
		" Group: core/alua/lu_gps/%s, ID: %hu\n",
		config_item_name(item), lu_gp->lu_gp_id);
	/*
	 * core_alua_free_lu_gp() is called from target_core_alua_lu_gp_ops->release()
	 * -> target_core_alua_lu_gp_release()
	 */
	config_item_put(item);
}

static struct configfs_group_operations target_core_alua_lu_gps_group_ops = {
	.make_group		= &target_core_alua_create_lu_gp,
	.drop_item		= &target_core_alua_drop_lu_gp,
};

static struct config_item_type target_core_alua_lu_gps_cit = {
	.ct_item_ops		= NULL,
	.ct_group_ops		= &target_core_alua_lu_gps_group_ops,
	.ct_owner		= THIS_MODULE,
};

/* End functions for struct config_item_type target_core_alua_lu_gps_cit */

/* Start functions for struct config_item_type target_core_alua_tg_pt_gp_cit */

static inline struct t10_alua_tg_pt_gp *to_tg_pt_gp(struct config_item *item)
{
	return container_of(to_config_group(item), struct t10_alua_tg_pt_gp,
			tg_pt_gp_group);
}

static ssize_t target_tg_pt_gp_alua_access_state_show(struct config_item *item,
		char *page)
{
	return sprintf(page, "%d\n",
		atomic_read(&to_tg_pt_gp(item)->tg_pt_gp_alua_access_state));
}

static ssize_t target_tg_pt_gp_alua_access_state_store(struct config_item *item,
		const char *page, size_t count)
{
	struct t10_alua_tg_pt_gp *tg_pt_gp = to_tg_pt_gp(item);
	struct se_device *dev = tg_pt_gp->tg_pt_gp_dev;
	unsigned long tmp;
	int new_state, ret;

	if (!tg_pt_gp->tg_pt_gp_valid_id) {
		pr_err("Unable to do implicit ALUA on non valid"
			" tg_pt_gp ID: %hu\n", tg_pt_gp->tg_pt_gp_valid_id);
		return -EINVAL;
	}
	if (!(dev->dev_flags & DF_CONFIGURED)) {
		pr_err("Unable to set alua_access_state while device is"
		       " not configured\n");
		return -ENODEV;
	}

	ret = kstrtoul(page, 0, &tmp);
	if (ret < 0) {
		pr_err("Unable to extract new ALUA access state from"
				" %s\n", page);
		return ret;
	}
	new_state = (int)tmp;

	if (!(tg_pt_gp->tg_pt_gp_alua_access_type & TPGS_IMPLICIT_ALUA)) {
		pr_err("Unable to process implicit configfs ALUA"
			" transition while TPGS_IMPLICIT_ALUA is disabled\n");
		return -EINVAL;
	}
	if (tg_pt_gp->tg_pt_gp_alua_access_type & TPGS_EXPLICIT_ALUA &&
	    new_state == ALUA_ACCESS_STATE_LBA_DEPENDENT) {
		/* LBA DEPENDENT is only allowed with implicit ALUA */
		pr_err("Unable to process implicit configfs ALUA transition"
		       " while explicit ALUA management is enabled\n");
		return -EINVAL;
	}

	ret = core_alua_do_port_transition(tg_pt_gp, dev,
					NULL, NULL, new_state, 0);
	return (!ret) ? count : -EINVAL;
}

static ssize_t target_tg_pt_gp_alua_access_status_show(struct config_item *item,
		char *page)
{
	struct t10_alua_tg_pt_gp *tg_pt_gp = to_tg_pt_gp(item);
	return sprintf(page, "%s\n",
		core_alua_dump_status(tg_pt_gp->tg_pt_gp_alua_access_status));
}

static ssize_t target_tg_pt_gp_alua_access_status_store(
		struct config_item *item, const char *page, size_t count)
{
	struct t10_alua_tg_pt_gp *tg_pt_gp = to_tg_pt_gp(item);
	unsigned long tmp;
	int new_status, ret;

	if (!tg_pt_gp->tg_pt_gp_valid_id) {
		pr_err("Unable to do set ALUA access status on non"
			" valid tg_pt_gp ID: %hu\n",
			tg_pt_gp->tg_pt_gp_valid_id);
		return -EINVAL;
	}

	ret = kstrtoul(page, 0, &tmp);
	if (ret < 0) {
		pr_err("Unable to extract new ALUA access status"
				" from %s\n", page);
		return ret;
	}
	new_status = (int)tmp;

	if ((new_status != ALUA_STATUS_NONE) &&
	    (new_status != ALUA_STATUS_ALTERED_BY_EXPLICIT_STPG) &&
	    (new_status != ALUA_STATUS_ALTERED_BY_IMPLICIT_ALUA)) {
		pr_err("Illegal ALUA access status: 0x%02x\n",
				new_status);
		return -EINVAL;
	}

	tg_pt_gp->tg_pt_gp_alua_access_status = new_status;
	return count;
}

static ssize_t target_tg_pt_gp_alua_access_type_show(struct config_item *item,
		char *page)
{
	return core_alua_show_access_type(to_tg_pt_gp(item), page);
}

static ssize_t target_tg_pt_gp_alua_access_type_store(struct config_item *item,
		const char *page, size_t count)
{
	return core_alua_store_access_type(to_tg_pt_gp(item), page, count);
}

#define ALUA_SUPPORTED_STATE_ATTR(_name, _bit)				\
static ssize_t target_tg_pt_gp_alua_support_##_name##_show(		\
		struct config_item *item, char *p)			\
{									\
	struct t10_alua_tg_pt_gp *t = to_tg_pt_gp(item);		\
	return sprintf(p, "%d\n",					\
		!!(t->tg_pt_gp_alua_supported_states & _bit));		\
}									\
									\
static ssize_t target_tg_pt_gp_alua_support_##_name##_store(		\
		struct config_item *item, const char *p, size_t c)	\
{									\
	struct t10_alua_tg_pt_gp *t = to_tg_pt_gp(item);		\
	unsigned long tmp;						\
	int ret;							\
									\
	if (!t->tg_pt_gp_valid_id) {					\
		pr_err("Unable to do set ##_name ALUA state on non"	\
		       " valid tg_pt_gp ID: %hu\n",			\
		       t->tg_pt_gp_valid_id);				\
		return -EINVAL;						\
	}								\
									\
	ret = kstrtoul(p, 0, &tmp);					\
	if (ret < 0) {							\
		pr_err("Invalid value '%s', must be '0' or '1'\n", p);	\
		return -EINVAL;						\
	}								\
	if (tmp > 1) {							\
		pr_err("Invalid value '%ld', must be '0' or '1'\n", tmp); \
		return -EINVAL;						\
	}								\
	if (tmp)							\
		t->tg_pt_gp_alua_supported_states |= _bit;		\
	else								\
		t->tg_pt_gp_alua_supported_states &= ~_bit;		\
									\
	return c;							\
}

ALUA_SUPPORTED_STATE_ATTR(transitioning, ALUA_T_SUP);
ALUA_SUPPORTED_STATE_ATTR(offline, ALUA_O_SUP);
ALUA_SUPPORTED_STATE_ATTR(lba_dependent, ALUA_LBD_SUP);
ALUA_SUPPORTED_STATE_ATTR(unavailable, ALUA_U_SUP);
ALUA_SUPPORTED_STATE_ATTR(standby, ALUA_S_SUP);
ALUA_SUPPORTED_STATE_ATTR(active_optimized, ALUA_AO_SUP);
ALUA_SUPPORTED_STATE_ATTR(active_nonoptimized, ALUA_AN_SUP);

static ssize_t target_tg_pt_gp_alua_write_metadata_show(
		struct config_item *item, char *page)
{
	return sprintf(page, "%d\n",
		to_tg_pt_gp(item)->tg_pt_gp_write_metadata);
}

static ssize_t target_tg_pt_gp_alua_write_metadata_store(
		struct config_item *item, const char *page, size_t count)
{
	struct t10_alua_tg_pt_gp *tg_pt_gp = to_tg_pt_gp(item);
	unsigned long tmp;
	int ret;

	ret = kstrtoul(page, 0, &tmp);
	if (ret < 0) {
		pr_err("Unable to extract alua_write_metadata\n");
		return ret;
	}

	if ((tmp != 0) && (tmp != 1)) {
		pr_err("Illegal value for alua_write_metadata:"
			" %lu\n", tmp);
		return -EINVAL;
	}
	tg_pt_gp->tg_pt_gp_write_metadata = (int)tmp;

	return count;
}

static ssize_t target_tg_pt_gp_nonop_delay_msecs_show(struct config_item *item,
		char *page)
{
	return core_alua_show_nonop_delay_msecs(to_tg_pt_gp(item), page);
}

static ssize_t target_tg_pt_gp_nonop_delay_msecs_store(struct config_item *item,
		const char *page, size_t count)
{
	return core_alua_store_nonop_delay_msecs(to_tg_pt_gp(item), page,
			count);
}

static ssize_t target_tg_pt_gp_trans_delay_msecs_show(struct config_item *item,
		char *page)
{
	return core_alua_show_trans_delay_msecs(to_tg_pt_gp(item), page);
}

static ssize_t target_tg_pt_gp_trans_delay_msecs_store(struct config_item *item,
		const char *page, size_t count)
{
	return core_alua_store_trans_delay_msecs(to_tg_pt_gp(item), page,
			count);
}

static ssize_t target_tg_pt_gp_implicit_trans_secs_show(
		struct config_item *item, char *page)
{
	return core_alua_show_implicit_trans_secs(to_tg_pt_gp(item), page);
}

static ssize_t target_tg_pt_gp_implicit_trans_secs_store(
		struct config_item *item, const char *page, size_t count)
{
	return core_alua_store_implicit_trans_secs(to_tg_pt_gp(item), page,
			count);
}

static ssize_t target_tg_pt_gp_preferred_show(struct config_item *item,
		char *page)
{
	return core_alua_show_preferred_bit(to_tg_pt_gp(item), page);
}

static ssize_t target_tg_pt_gp_preferred_store(struct config_item *item,
		const char *page, size_t count)
{
	return core_alua_store_preferred_bit(to_tg_pt_gp(item), page, count);
}

static ssize_t target_tg_pt_gp_tg_pt_gp_id_show(struct config_item *item,
		char *page)
{
	struct t10_alua_tg_pt_gp *tg_pt_gp = to_tg_pt_gp(item);

	if (!tg_pt_gp->tg_pt_gp_valid_id)
		return 0;
	return sprintf(page, "%hu\n", tg_pt_gp->tg_pt_gp_id);
}

static ssize_t target_tg_pt_gp_tg_pt_gp_id_store(struct config_item *item,
		const char *page, size_t count)
{
	struct t10_alua_tg_pt_gp *tg_pt_gp = to_tg_pt_gp(item);
	struct config_group *alua_tg_pt_gp_cg = &tg_pt_gp->tg_pt_gp_group;
	unsigned long tg_pt_gp_id;
	int ret;

	ret = kstrtoul(page, 0, &tg_pt_gp_id);
	if (ret < 0) {
		pr_err("kstrtoul() returned %d for"
			" tg_pt_gp_id\n", ret);
		return ret;
	}
	if (tg_pt_gp_id > 0x0000ffff) {
		pr_err("ALUA tg_pt_gp_id: %lu exceeds maximum:"
			" 0x0000ffff\n", tg_pt_gp_id);
		return -EINVAL;
	}

	ret = core_alua_set_tg_pt_gp_id(tg_pt_gp, (u16)tg_pt_gp_id);
	if (ret < 0)
		return -EINVAL;

	pr_debug("Target_Core_ConfigFS: Set ALUA Target Port Group: "
		"core/alua/tg_pt_gps/%s to ID: %hu\n",
		config_item_name(&alua_tg_pt_gp_cg->cg_item),
		tg_pt_gp->tg_pt_gp_id);

	return count;
}

static ssize_t target_tg_pt_gp_members_show(struct config_item *item,
		char *page)
{
	struct t10_alua_tg_pt_gp *tg_pt_gp = to_tg_pt_gp(item);
	struct se_lun *lun;
	ssize_t len = 0, cur_len;
	unsigned char buf[TG_PT_GROUP_NAME_BUF];

	memset(buf, 0, TG_PT_GROUP_NAME_BUF);

	spin_lock(&tg_pt_gp->tg_pt_gp_lock);
	list_for_each_entry(lun, &tg_pt_gp->tg_pt_gp_lun_list,
			lun_tg_pt_gp_link) {
		struct se_portal_group *tpg = lun->lun_tpg;

		cur_len = snprintf(buf, TG_PT_GROUP_NAME_BUF, "%s/%s/tpgt_%hu"
			"/%s\n", tpg->se_tpg_tfo->get_fabric_name(),
			tpg->se_tpg_tfo->tpg_get_wwn(tpg),
			tpg->se_tpg_tfo->tpg_get_tag(tpg),
			config_item_name(&lun->lun_group.cg_item));
		cur_len++; /* Extra byte for NULL terminator */

		if ((cur_len + len) > PAGE_SIZE) {
			pr_warn("Ran out of lu_gp_show_attr"
				"_members buffer\n");
			break;
		}
		memcpy(page+len, buf, cur_len);
		len += cur_len;
	}
	spin_unlock(&tg_pt_gp->tg_pt_gp_lock);

	return len;
}

CONFIGFS_ATTR(target_tg_pt_gp_, alua_access_state);
CONFIGFS_ATTR(target_tg_pt_gp_, alua_access_status);
CONFIGFS_ATTR(target_tg_pt_gp_, alua_access_type);
CONFIGFS_ATTR(target_tg_pt_gp_, alua_support_transitioning);
CONFIGFS_ATTR(target_tg_pt_gp_, alua_support_offline);
CONFIGFS_ATTR(target_tg_pt_gp_, alua_support_lba_dependent);
CONFIGFS_ATTR(target_tg_pt_gp_, alua_support_unavailable);
CONFIGFS_ATTR(target_tg_pt_gp_, alua_support_standby);
CONFIGFS_ATTR(target_tg_pt_gp_, alua_support_active_optimized);
CONFIGFS_ATTR(target_tg_pt_gp_, alua_support_active_nonoptimized);
CONFIGFS_ATTR(target_tg_pt_gp_, alua_write_metadata);
CONFIGFS_ATTR(target_tg_pt_gp_, nonop_delay_msecs);
CONFIGFS_ATTR(target_tg_pt_gp_, trans_delay_msecs);
CONFIGFS_ATTR(target_tg_pt_gp_, implicit_trans_secs);
CONFIGFS_ATTR(target_tg_pt_gp_, preferred);
CONFIGFS_ATTR(target_tg_pt_gp_, tg_pt_gp_id);
CONFIGFS_ATTR_RO(target_tg_pt_gp_, members);

static struct configfs_attribute *target_core_alua_tg_pt_gp_attrs[] = {
	&target_tg_pt_gp_attr_alua_access_state,
	&target_tg_pt_gp_attr_alua_access_status,
	&target_tg_pt_gp_attr_alua_access_type,
	&target_tg_pt_gp_attr_alua_support_transitioning,
	&target_tg_pt_gp_attr_alua_support_offline,
	&target_tg_pt_gp_attr_alua_support_lba_dependent,
	&target_tg_pt_gp_attr_alua_support_unavailable,
	&target_tg_pt_gp_attr_alua_support_standby,
	&target_tg_pt_gp_attr_alua_support_active_nonoptimized,
	&target_tg_pt_gp_attr_alua_support_active_optimized,
	&target_tg_pt_gp_attr_alua_write_metadata,
	&target_tg_pt_gp_attr_nonop_delay_msecs,
	&target_tg_pt_gp_attr_trans_delay_msecs,
	&target_tg_pt_gp_attr_implicit_trans_secs,
	&target_tg_pt_gp_attr_preferred,
	&target_tg_pt_gp_attr_tg_pt_gp_id,
	&target_tg_pt_gp_attr_members,
	NULL,
};

static void target_core_alua_tg_pt_gp_release(struct config_item *item)
{
	struct t10_alua_tg_pt_gp *tg_pt_gp = container_of(to_config_group(item),
			struct t10_alua_tg_pt_gp, tg_pt_gp_group);

	core_alua_free_tg_pt_gp(tg_pt_gp);
}

static struct configfs_item_operations target_core_alua_tg_pt_gp_ops = {
	.release		= target_core_alua_tg_pt_gp_release,
};

static struct config_item_type target_core_alua_tg_pt_gp_cit = {
	.ct_item_ops		= &target_core_alua_tg_pt_gp_ops,
	.ct_attrs		= target_core_alua_tg_pt_gp_attrs,
	.ct_owner		= THIS_MODULE,
};

/* End functions for struct config_item_type target_core_alua_tg_pt_gp_cit */

/* Start functions for struct config_item_type tb_alua_tg_pt_gps_cit */

static struct config_group *target_core_alua_create_tg_pt_gp(
	struct config_group *group,
	const char *name)
{
	struct t10_alua *alua = container_of(group, struct t10_alua,
					alua_tg_pt_gps_group);
	struct t10_alua_tg_pt_gp *tg_pt_gp;
	struct config_group *alua_tg_pt_gp_cg = NULL;
	struct config_item *alua_tg_pt_gp_ci = NULL;

	tg_pt_gp = core_alua_allocate_tg_pt_gp(alua->t10_dev, name, 0);
	if (!tg_pt_gp)
		return NULL;

	alua_tg_pt_gp_cg = &tg_pt_gp->tg_pt_gp_group;
	alua_tg_pt_gp_ci = &alua_tg_pt_gp_cg->cg_item;

	config_group_init_type_name(alua_tg_pt_gp_cg, name,
			&target_core_alua_tg_pt_gp_cit);

	pr_debug("Target_Core_ConfigFS: Allocated ALUA Target Port"
		" Group: alua/tg_pt_gps/%s\n",
		config_item_name(alua_tg_pt_gp_ci));

	return alua_tg_pt_gp_cg;
}

static void target_core_alua_drop_tg_pt_gp(
	struct config_group *group,
	struct config_item *item)
{
	struct t10_alua_tg_pt_gp *tg_pt_gp = container_of(to_config_group(item),
			struct t10_alua_tg_pt_gp, tg_pt_gp_group);

	pr_debug("Target_Core_ConfigFS: Releasing ALUA Target Port"
		" Group: alua/tg_pt_gps/%s, ID: %hu\n",
		config_item_name(item), tg_pt_gp->tg_pt_gp_id);
	/*
	 * core_alua_free_tg_pt_gp() is called from target_core_alua_tg_pt_gp_ops->release()
	 * -> target_core_alua_tg_pt_gp_release().
	 */
	config_item_put(item);
}

static struct configfs_group_operations target_core_alua_tg_pt_gps_group_ops = {
	.make_group		= &target_core_alua_create_tg_pt_gp,
	.drop_item		= &target_core_alua_drop_tg_pt_gp,
};

TB_CIT_SETUP(dev_alua_tg_pt_gps, NULL, &target_core_alua_tg_pt_gps_group_ops, NULL);

/* End functions for struct config_item_type tb_alua_tg_pt_gps_cit */

/* Start functions for struct config_item_type target_core_alua_cit */

/*
 * target_core_alua_cit is a ConfigFS group that lives under
 * /sys/kernel/config/target/core/alua.  There are default groups
 * core/alua/lu_gps and core/alua/tg_pt_gps that are attached to
 * target_core_alua_cit in target_core_init_configfs() below.
 */
static struct config_item_type target_core_alua_cit = {
	.ct_item_ops		= NULL,
	.ct_attrs		= NULL,
	.ct_owner		= THIS_MODULE,
};

/* End functions for struct config_item_type target_core_alua_cit */

/* Start functions for struct config_item_type tb_dev_stat_cit */

static struct config_group *target_core_stat_mkdir(
	struct config_group *group,
	const char *name)
{
	return ERR_PTR(-ENOSYS);
}

static void target_core_stat_rmdir(
	struct config_group *group,
	struct config_item *item)
{
	return;
}

static struct configfs_group_operations target_core_stat_group_ops = {
	.make_group		= &target_core_stat_mkdir,
	.drop_item		= &target_core_stat_rmdir,
};

TB_CIT_SETUP(dev_stat, NULL, &target_core_stat_group_ops, NULL);

/* End functions for struct config_item_type tb_dev_stat_cit */

/* Start functions for struct config_item_type target_core_hba_cit */

static struct config_group *target_core_make_subdev(
	struct config_group *group,
	const char *name)
{
	struct t10_alua_tg_pt_gp *tg_pt_gp;
	struct config_item *hba_ci = &group->cg_item;
	struct se_hba *hba = item_to_hba(hba_ci);
	struct target_backend *tb = hba->backend;
	struct se_device *dev;
	int errno = -ENOMEM, ret;

	ret = mutex_lock_interruptible(&hba->hba_access_mutex);
	if (ret)
		return ERR_PTR(ret);

	dev = target_alloc_device(hba, name);
	if (!dev)
		goto out_unlock;

	config_group_init_type_name(&dev->dev_group, name, &tb->tb_dev_cit);

	config_group_init_type_name(&dev->dev_attrib.da_group, "attrib",
			&tb->tb_dev_attrib_cit);
	configfs_add_default_group(&dev->dev_attrib.da_group, &dev->dev_group);

	config_group_init_type_name(&dev->dev_pr_group, "pr",
			&tb->tb_dev_pr_cit);
	configfs_add_default_group(&dev->dev_pr_group, &dev->dev_group);

	config_group_init_type_name(&dev->t10_wwn.t10_wwn_group, "wwn",
			&tb->tb_dev_wwn_cit);
	configfs_add_default_group(&dev->t10_wwn.t10_wwn_group,
			&dev->dev_group);

	config_group_init_type_name(&dev->t10_alua.alua_tg_pt_gps_group,
			"alua", &tb->tb_dev_alua_tg_pt_gps_cit);
	configfs_add_default_group(&dev->t10_alua.alua_tg_pt_gps_group,
			&dev->dev_group);

	config_group_init_type_name(&dev->dev_stat_grps.stat_group,
			"statistics", &tb->tb_dev_stat_cit);
	configfs_add_default_group(&dev->dev_stat_grps.stat_group,
			&dev->dev_group);

	/*
	 * Add core/$HBA/$DEV/alua/default_tg_pt_gp
	 */
	tg_pt_gp = core_alua_allocate_tg_pt_gp(dev, "default_tg_pt_gp", 1);
	if (!tg_pt_gp)
		goto out_free_device;
	dev->t10_alua.default_tg_pt_gp = tg_pt_gp;

	config_group_init_type_name(&tg_pt_gp->tg_pt_gp_group,
			"default_tg_pt_gp", &target_core_alua_tg_pt_gp_cit);
	configfs_add_default_group(&tg_pt_gp->tg_pt_gp_group,
			&dev->t10_alua.alua_tg_pt_gps_group);

	/*
	 * Add core/$HBA/$DEV/statistics/ default groups
	 */
	target_stat_setup_dev_default_groups(dev);

	mutex_unlock(&hba->hba_access_mutex);
	return &dev->dev_group;

out_free_device:
	target_free_device(dev);
out_unlock:
	mutex_unlock(&hba->hba_access_mutex);
	return ERR_PTR(errno);
}

static void target_core_drop_subdev(
	struct config_group *group,
	struct config_item *item)
{
	struct config_group *dev_cg = to_config_group(item);
	struct se_device *dev =
		container_of(dev_cg, struct se_device, dev_group);
	struct se_hba *hba;

	hba = item_to_hba(&dev->se_hba->hba_group.cg_item);

	mutex_lock(&hba->hba_access_mutex);

	configfs_remove_default_groups(&dev->dev_stat_grps.stat_group);
	configfs_remove_default_groups(&dev->t10_alua.alua_tg_pt_gps_group);

	/*
	 * core_alua_free_tg_pt_gp() is called from ->default_tg_pt_gp
	 * directly from target_core_alua_tg_pt_gp_release().
	 */
	dev->t10_alua.default_tg_pt_gp = NULL;

	configfs_remove_default_groups(dev_cg);

	/*
	 * se_dev is released from target_core_dev_item_ops->release()
	 */
	config_item_put(item);
	mutex_unlock(&hba->hba_access_mutex);
}

static struct configfs_group_operations target_core_hba_group_ops = {
	.make_group		= target_core_make_subdev,
	.drop_item		= target_core_drop_subdev,
};


static inline struct se_hba *to_hba(struct config_item *item)
{
	return container_of(to_config_group(item), struct se_hba, hba_group);
}

static ssize_t target_hba_info_show(struct config_item *item, char *page)
{
	struct se_hba *hba = to_hba(item);

	return sprintf(page, "HBA Index: %d plugin: %s version: %s\n",
			hba->hba_id, hba->backend->ops->name,
			TARGET_CORE_VERSION);
}

static ssize_t target_hba_mode_show(struct config_item *item, char *page)
{
	struct se_hba *hba = to_hba(item);
	int hba_mode = 0;

	if (hba->hba_flags & HBA_FLAGS_PSCSI_MODE)
		hba_mode = 1;

	return sprintf(page, "%d\n", hba_mode);
}

static ssize_t target_hba_mode_store(struct config_item *item,
		const char *page, size_t count)
{
	struct se_hba *hba = to_hba(item);
	unsigned long mode_flag;
	int ret;

	if (hba->backend->ops->pmode_enable_hba == NULL)
		return -EINVAL;

	ret = kstrtoul(page, 0, &mode_flag);
	if (ret < 0) {
		pr_err("Unable to extract hba mode flag: %d\n", ret);
		return ret;
	}

	if (hba->dev_count) {
		pr_err("Unable to set hba_mode with active devices\n");
		return -EINVAL;
	}

	ret = hba->backend->ops->pmode_enable_hba(hba, mode_flag);
	if (ret < 0)
		return -EINVAL;
	if (ret > 0)
		hba->hba_flags |= HBA_FLAGS_PSCSI_MODE;
	else if (ret == 0)
		hba->hba_flags &= ~HBA_FLAGS_PSCSI_MODE;

	return count;
}

CONFIGFS_ATTR_RO(target_, hba_info);
CONFIGFS_ATTR(target_, hba_mode);

static void target_core_hba_release(struct config_item *item)
{
	struct se_hba *hba = container_of(to_config_group(item),
				struct se_hba, hba_group);
	core_delete_hba(hba);
}

static struct configfs_attribute *target_core_hba_attrs[] = {
	&target_attr_hba_info,
	&target_attr_hba_mode,
	NULL,
};

static struct configfs_item_operations target_core_hba_item_ops = {
	.release		= target_core_hba_release,
};

static struct config_item_type target_core_hba_cit = {
	.ct_item_ops		= &target_core_hba_item_ops,
	.ct_group_ops		= &target_core_hba_group_ops,
	.ct_attrs		= target_core_hba_attrs,
	.ct_owner		= THIS_MODULE,
};

static struct config_group *target_core_call_addhbatotarget(
	struct config_group *group,
	const char *name)
{
	char *se_plugin_str, *str, *str2;
	struct se_hba *hba;
	char buf[TARGET_CORE_NAME_MAX_LEN];
	unsigned long plugin_dep_id = 0;
	int ret;

	memset(buf, 0, TARGET_CORE_NAME_MAX_LEN);
	if (strlen(name) >= TARGET_CORE_NAME_MAX_LEN) {
		pr_err("Passed *name strlen(): %d exceeds"
			" TARGET_CORE_NAME_MAX_LEN: %d\n", (int)strlen(name),
			TARGET_CORE_NAME_MAX_LEN);
		return ERR_PTR(-ENAMETOOLONG);
	}
	snprintf(buf, TARGET_CORE_NAME_MAX_LEN, "%s", name);

	str = strstr(buf, "_");
	if (!str) {
		pr_err("Unable to locate \"_\" for $SUBSYSTEM_PLUGIN_$HOST_ID\n");
		return ERR_PTR(-EINVAL);
	}
	se_plugin_str = buf;
	/*
	 * Special case for subsystem plugins that have "_" in their names.
	 * Namely rd_direct and rd_mcp..
	 */
	str2 = strstr(str+1, "_");
	if (str2) {
		*str2 = '\0'; /* Terminate for *se_plugin_str */
		str2++; /* Skip to start of plugin dependent ID */
		str = str2;
	} else {
		*str = '\0'; /* Terminate for *se_plugin_str */
		str++; /* Skip to start of plugin dependent ID */
	}

	ret = kstrtoul(str, 0, &plugin_dep_id);
	if (ret < 0) {
		pr_err("kstrtoul() returned %d for"
				" plugin_dep_id\n", ret);
		return ERR_PTR(ret);
	}
	/*
	 * Load up TCM subsystem plugins if they have not already been loaded.
	 */
	transport_subsystem_check_init();

	hba = core_alloc_hba(se_plugin_str, plugin_dep_id, 0);
	if (IS_ERR(hba))
		return ERR_CAST(hba);

	config_group_init_type_name(&hba->hba_group, name,
			&target_core_hba_cit);

	return &hba->hba_group;
}

static void target_core_call_delhbafromtarget(
	struct config_group *group,
	struct config_item *item)
{
	/*
	 * core_delete_hba() is called from target_core_hba_item_ops->release()
	 * -> target_core_hba_release()
	 */
	config_item_put(item);
}

static struct configfs_group_operations target_core_group_ops = {
	.make_group	= target_core_call_addhbatotarget,
	.drop_item	= target_core_call_delhbafromtarget,
};

static struct config_item_type target_core_cit = {
	.ct_item_ops	= NULL,
	.ct_group_ops	= &target_core_group_ops,
	.ct_attrs	= NULL,
	.ct_owner	= THIS_MODULE,
};

/* Stop functions for struct config_item_type target_core_hba_cit */

void target_setup_backend_cits(struct target_backend *tb)
{
	target_core_setup_dev_cit(tb);
	target_core_setup_dev_attrib_cit(tb);
	target_core_setup_dev_pr_cit(tb);
	target_core_setup_dev_wwn_cit(tb);
	target_core_setup_dev_alua_tg_pt_gps_cit(tb);
	target_core_setup_dev_stat_cit(tb);
}

static int __init target_core_init_configfs(void)
{
	struct configfs_subsystem *subsys = &target_core_fabrics;
	struct t10_alua_lu_gp *lu_gp;
	int ret;

	pr_debug("TARGET_CORE[0]: Loading Generic Kernel Storage"
		" Engine: %s on %s/%s on "UTS_RELEASE"\n",
		TARGET_CORE_VERSION, utsname()->sysname, utsname()->machine);

	config_group_init(&subsys->su_group);
	mutex_init(&subsys->su_mutex);

	ret = init_se_kmem_caches();
	if (ret < 0)
		return ret;
	/*
	 * Create $CONFIGFS/target/core default group for HBA <-> Storage Object
	 * and ALUA Logical Unit Group and Target Port Group infrastructure.
	 */
	config_group_init_type_name(&target_core_hbagroup, "core",
			&target_core_cit);
	configfs_add_default_group(&target_core_hbagroup, &subsys->su_group);

	/*
	 * Create ALUA infrastructure under /sys/kernel/config/target/core/alua/
	 */
	config_group_init_type_name(&alua_group, "alua", &target_core_alua_cit);
	configfs_add_default_group(&alua_group, &target_core_hbagroup);

	/*
	 * Add ALUA Logical Unit Group and Target Port Group ConfigFS
	 * groups under /sys/kernel/config/target/core/alua/
	 */
	config_group_init_type_name(&alua_lu_gps_group, "lu_gps",
			&target_core_alua_lu_gps_cit);
	configfs_add_default_group(&alua_lu_gps_group, &alua_group);

	/*
	 * Add core/alua/lu_gps/default_lu_gp
	 */
	lu_gp = core_alua_allocate_lu_gp("default_lu_gp", 1);
	if (IS_ERR(lu_gp)) {
		ret = -ENOMEM;
		goto out_global;
	}

	config_group_init_type_name(&lu_gp->lu_gp_group, "default_lu_gp",
				&target_core_alua_lu_gp_cit);
	configfs_add_default_group(&lu_gp->lu_gp_group, &alua_lu_gps_group);

	default_lu_gp = lu_gp;

	/*
	 * Register the target_core_mod subsystem with configfs.
	 */
	ret = configfs_register_subsystem(subsys);
	if (ret < 0) {
		pr_err("Error %d while registering subsystem %s\n",
			ret, subsys->su_group.cg_item.ci_namebuf);
		goto out_global;
	}
	pr_debug("TARGET_CORE[0]: Initialized ConfigFS Fabric"
		" Infrastructure: "TARGET_CORE_VERSION" on %s/%s"
		" on "UTS_RELEASE"\n", utsname()->sysname, utsname()->machine);
	/*
	 * Register built-in RAMDISK subsystem logic for virtual LUN 0
	 */
	ret = rd_module_init();
	if (ret < 0)
		goto out;

	ret = core_dev_setup_virtual_lun0();
	if (ret < 0)
		goto out;

	ret = target_xcopy_setup_pt();
	if (ret < 0)
		goto out;

	return 0;

out:
	configfs_unregister_subsystem(subsys);
	core_dev_release_virtual_lun0();
	rd_module_exit();
out_global:
	if (default_lu_gp) {
		core_alua_free_lu_gp(default_lu_gp);
		default_lu_gp = NULL;
	}
	release_se_kmem_caches();
	return ret;
}

static void __exit target_core_exit_configfs(void)
{
	configfs_remove_default_groups(&alua_lu_gps_group);
	configfs_remove_default_groups(&alua_group);
	configfs_remove_default_groups(&target_core_hbagroup);

	/*
	 * We expect subsys->su_group.default_groups to be released
	 * by configfs subsystem provider logic..
	 */
	configfs_unregister_subsystem(&target_core_fabrics);

	core_alua_free_lu_gp(default_lu_gp);
	default_lu_gp = NULL;

	pr_debug("TARGET_CORE[0]: Released ConfigFS Fabric"
			" Infrastructure\n");

	core_dev_release_virtual_lun0();
	rd_module_exit();
	target_xcopy_release_pt();
	release_se_kmem_caches();
}

MODULE_DESCRIPTION("Target_Core_Mod/ConfigFS");
MODULE_AUTHOR("nab@Linux-iSCSI.org");
MODULE_LICENSE("GPL");

module_init(target_core_init_configfs);
module_exit(target_core_exit_configfs);<|MERGE_RESOLUTION|>--- conflicted
+++ resolved
@@ -143,13 +143,8 @@
 		pr_err("db_root: cannot open: %s\n", db_root_stage);
 		return -EINVAL;
 	}
-<<<<<<< HEAD
 	if (!S_ISDIR(file_inode(fp)->i_mode)) {
-		filp_close(fp, 0);
-=======
-	if (!S_ISDIR(fp->f_inode->i_mode)) {
 		filp_close(fp, NULL);
->>>>>>> 83337e54
 		mutex_unlock(&g_tf_lock);
 		pr_err("db_root: not a directory: %s\n", db_root_stage);
 		return -EINVAL;
