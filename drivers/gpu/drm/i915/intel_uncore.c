/*
 * Copyright © 2013 Intel Corporation
 *
 * Permission is hereby granted, free of charge, to any person obtaining a
 * copy of this software and associated documentation files (the "Software"),
 * to deal in the Software without restriction, including without limitation
 * the rights to use, copy, modify, merge, publish, distribute, sublicense,
 * and/or sell copies of the Software, and to permit persons to whom the
 * Software is furnished to do so, subject to the following conditions:
 *
 * The above copyright notice and this permission notice (including the next
 * paragraph) shall be included in all copies or substantial portions of the
 * Software.
 *
 * THE SOFTWARE IS PROVIDED "AS IS", WITHOUT WARRANTY OF ANY KIND, EXPRESS OR
 * IMPLIED, INCLUDING BUT NOT LIMITED TO THE WARRANTIES OF MERCHANTABILITY,
 * FITNESS FOR A PARTICULAR PURPOSE AND NONINFRINGEMENT.  IN NO EVENT SHALL
 * THE AUTHORS OR COPYRIGHT HOLDERS BE LIABLE FOR ANY CLAIM, DAMAGES OR OTHER
 * LIABILITY, WHETHER IN AN ACTION OF CONTRACT, TORT OR OTHERWISE, ARISING
 * FROM, OUT OF OR IN CONNECTION WITH THE SOFTWARE OR THE USE OR OTHER DEALINGS
 * IN THE SOFTWARE.
 */

#include "i915_drv.h"
#include "intel_drv.h"

#define FORCEWAKE_ACK_TIMEOUT_MS 2

#define __raw_i915_read8(dev_priv__, reg__) readb((dev_priv__)->regs + (reg__))
#define __raw_i915_write8(dev_priv__, reg__, val__) writeb(val__, (dev_priv__)->regs + (reg__))

#define __raw_i915_read16(dev_priv__, reg__) readw((dev_priv__)->regs + (reg__))
#define __raw_i915_write16(dev_priv__, reg__, val__) writew(val__, (dev_priv__)->regs + (reg__))

#define __raw_i915_read32(dev_priv__, reg__) readl((dev_priv__)->regs + (reg__))
#define __raw_i915_write32(dev_priv__, reg__, val__) writel(val__, (dev_priv__)->regs + (reg__))

#define __raw_i915_read64(dev_priv__, reg__) readq((dev_priv__)->regs + (reg__))
#define __raw_i915_write64(dev_priv__, reg__, val__) writeq(val__, (dev_priv__)->regs + (reg__))

#define __raw_posting_read(dev_priv__, reg__) (void)__raw_i915_read32(dev_priv__, reg__)


static void __gen6_gt_wait_for_thread_c0(struct drm_i915_private *dev_priv)
{
	u32 gt_thread_status_mask;

	if (IS_HASWELL(dev_priv->dev))
		gt_thread_status_mask = GEN6_GT_THREAD_STATUS_CORE_MASK_HSW;
	else
		gt_thread_status_mask = GEN6_GT_THREAD_STATUS_CORE_MASK;

	/* w/a for a sporadic read returning 0 by waiting for the GT
	 * thread to wake up.
	 */
	if (wait_for_atomic_us((__raw_i915_read32(dev_priv, GEN6_GT_THREAD_STATUS_REG) & gt_thread_status_mask) == 0, 500))
		DRM_ERROR("GT thread status wait timed out\n");
}

static void __gen6_gt_force_wake_reset(struct drm_i915_private *dev_priv)
{
	__raw_i915_write32(dev_priv, FORCEWAKE, 0);
	/* something from same cacheline, but !FORCEWAKE */
	__raw_posting_read(dev_priv, ECOBUS);
}

static void __gen6_gt_force_wake_get(struct drm_i915_private *dev_priv,
							int fw_engine)
{
	if (wait_for_atomic((__raw_i915_read32(dev_priv, FORCEWAKE_ACK) & 1) == 0,
			    FORCEWAKE_ACK_TIMEOUT_MS))
		DRM_ERROR("Timed out waiting for forcewake old ack to clear.\n");

	__raw_i915_write32(dev_priv, FORCEWAKE, 1);
	/* something from same cacheline, but !FORCEWAKE */
	__raw_posting_read(dev_priv, ECOBUS);

	if (wait_for_atomic((__raw_i915_read32(dev_priv, FORCEWAKE_ACK) & 1),
			    FORCEWAKE_ACK_TIMEOUT_MS))
		DRM_ERROR("Timed out waiting for forcewake to ack request.\n");

	/* WaRsForcewakeWaitTC0:snb */
	__gen6_gt_wait_for_thread_c0(dev_priv);
}

static void __gen6_gt_force_wake_mt_reset(struct drm_i915_private *dev_priv)
{
	__raw_i915_write32(dev_priv, FORCEWAKE_MT, _MASKED_BIT_DISABLE(0xffff));
	/* something from same cacheline, but !FORCEWAKE_MT */
	__raw_posting_read(dev_priv, ECOBUS);
}

static void __gen6_gt_force_wake_mt_get(struct drm_i915_private *dev_priv,
							int fw_engine)
{
	u32 forcewake_ack;

	if (IS_HASWELL(dev_priv->dev) || IS_GEN8(dev_priv->dev))
		forcewake_ack = FORCEWAKE_ACK_HSW;
	else
		forcewake_ack = FORCEWAKE_MT_ACK;

	if (wait_for_atomic((__raw_i915_read32(dev_priv, forcewake_ack) & FORCEWAKE_KERNEL) == 0,
			    FORCEWAKE_ACK_TIMEOUT_MS))
		DRM_ERROR("Timed out waiting for forcewake old ack to clear.\n");

	__raw_i915_write32(dev_priv, FORCEWAKE_MT,
			   _MASKED_BIT_ENABLE(FORCEWAKE_KERNEL));
	/* something from same cacheline, but !FORCEWAKE_MT */
	__raw_posting_read(dev_priv, ECOBUS);

	if (wait_for_atomic((__raw_i915_read32(dev_priv, forcewake_ack) & FORCEWAKE_KERNEL),
			    FORCEWAKE_ACK_TIMEOUT_MS))
		DRM_ERROR("Timed out waiting for forcewake to ack request.\n");

	/* WaRsForcewakeWaitTC0:ivb,hsw */
	if (INTEL_INFO(dev_priv->dev)->gen < 8)
		__gen6_gt_wait_for_thread_c0(dev_priv);
}

static void gen6_gt_check_fifodbg(struct drm_i915_private *dev_priv)
{
	u32 gtfifodbg;

	gtfifodbg = __raw_i915_read32(dev_priv, GTFIFODBG);
	if (WARN(gtfifodbg, "GT wake FIFO error 0x%x\n", gtfifodbg))
		__raw_i915_write32(dev_priv, GTFIFODBG, gtfifodbg);
}

static void __gen6_gt_force_wake_put(struct drm_i915_private *dev_priv,
							int fw_engine)
{
	__raw_i915_write32(dev_priv, FORCEWAKE, 0);
	/* something from same cacheline, but !FORCEWAKE */
	__raw_posting_read(dev_priv, ECOBUS);
	gen6_gt_check_fifodbg(dev_priv);
}

static void __gen6_gt_force_wake_mt_put(struct drm_i915_private *dev_priv,
							int fw_engine)
{
	__raw_i915_write32(dev_priv, FORCEWAKE_MT,
			   _MASKED_BIT_DISABLE(FORCEWAKE_KERNEL));
	/* something from same cacheline, but !FORCEWAKE_MT */
	__raw_posting_read(dev_priv, ECOBUS);
	gen6_gt_check_fifodbg(dev_priv);
}

static int __gen6_gt_wait_for_fifo(struct drm_i915_private *dev_priv)
{
	int ret = 0;

	/* On VLV, FIFO will be shared by both SW and HW.
	 * So, we need to read the FREE_ENTRIES everytime */
	if (IS_VALLEYVIEW(dev_priv->dev))
		dev_priv->uncore.fifo_count =
			__raw_i915_read32(dev_priv, GTFIFOCTL) &
						GT_FIFO_FREE_ENTRIES_MASK;

	if (dev_priv->uncore.fifo_count < GT_FIFO_NUM_RESERVED_ENTRIES) {
		int loop = 500;
		u32 fifo = __raw_i915_read32(dev_priv, GTFIFOCTL) & GT_FIFO_FREE_ENTRIES_MASK;
		while (fifo <= GT_FIFO_NUM_RESERVED_ENTRIES && loop--) {
			udelay(10);
			fifo = __raw_i915_read32(dev_priv, GTFIFOCTL) & GT_FIFO_FREE_ENTRIES_MASK;
		}
		if (WARN_ON(loop < 0 && fifo <= GT_FIFO_NUM_RESERVED_ENTRIES))
			++ret;
		dev_priv->uncore.fifo_count = fifo;
	}
	dev_priv->uncore.fifo_count--;

	return ret;
}

static void vlv_force_wake_reset(struct drm_i915_private *dev_priv)
{
	__raw_i915_write32(dev_priv, FORCEWAKE_VLV,
			   _MASKED_BIT_DISABLE(0xffff));
	/* something from same cacheline, but !FORCEWAKE_VLV */
	__raw_posting_read(dev_priv, FORCEWAKE_ACK_VLV);
}

static void __vlv_force_wake_get(struct drm_i915_private *dev_priv,
						int fw_engine)
{
	/* Check for Render Engine */
	if (FORCEWAKE_RENDER & fw_engine) {
		if (wait_for_atomic((__raw_i915_read32(dev_priv,
						FORCEWAKE_ACK_VLV) &
						FORCEWAKE_KERNEL) == 0,
					FORCEWAKE_ACK_TIMEOUT_MS))
			DRM_ERROR("Timed out: Render forcewake old ack to clear.\n");

		__raw_i915_write32(dev_priv, FORCEWAKE_VLV,
				   _MASKED_BIT_ENABLE(FORCEWAKE_KERNEL));

		if (wait_for_atomic((__raw_i915_read32(dev_priv,
						FORCEWAKE_ACK_VLV) &
						FORCEWAKE_KERNEL),
					FORCEWAKE_ACK_TIMEOUT_MS))
			DRM_ERROR("Timed out: waiting for Render to ack.\n");
	}

	/* Check for Media Engine */
	if (FORCEWAKE_MEDIA & fw_engine) {
		if (wait_for_atomic((__raw_i915_read32(dev_priv,
						FORCEWAKE_ACK_MEDIA_VLV) &
						FORCEWAKE_KERNEL) == 0,
					FORCEWAKE_ACK_TIMEOUT_MS))
			DRM_ERROR("Timed out: Media forcewake old ack to clear.\n");

		__raw_i915_write32(dev_priv, FORCEWAKE_MEDIA_VLV,
				   _MASKED_BIT_ENABLE(FORCEWAKE_KERNEL));

		if (wait_for_atomic((__raw_i915_read32(dev_priv,
						FORCEWAKE_ACK_MEDIA_VLV) &
						FORCEWAKE_KERNEL),
					FORCEWAKE_ACK_TIMEOUT_MS))
			DRM_ERROR("Timed out: waiting for media to ack.\n");
	}

	/* WaRsForcewakeWaitTC0:vlv */
	__gen6_gt_wait_for_thread_c0(dev_priv);

}

static void __vlv_force_wake_put(struct drm_i915_private *dev_priv,
					int fw_engine)
{

	/* Check for Render Engine */
	if (FORCEWAKE_RENDER & fw_engine)
		__raw_i915_write32(dev_priv, FORCEWAKE_VLV,
					_MASKED_BIT_DISABLE(FORCEWAKE_KERNEL));


	/* Check for Media Engine */
	if (FORCEWAKE_MEDIA & fw_engine)
		__raw_i915_write32(dev_priv, FORCEWAKE_MEDIA_VLV,
				_MASKED_BIT_DISABLE(FORCEWAKE_KERNEL));

	/* The below doubles as a POSTING_READ */
	gen6_gt_check_fifodbg(dev_priv);

}

void vlv_force_wake_get(struct drm_i915_private *dev_priv,
						int fw_engine)
{
	unsigned long irqflags;

	spin_lock_irqsave(&dev_priv->uncore.lock, irqflags);
	if (FORCEWAKE_RENDER & fw_engine) {
		if (dev_priv->uncore.fw_rendercount++ == 0)
			dev_priv->uncore.funcs.force_wake_get(dev_priv,
							FORCEWAKE_RENDER);
	}
	if (FORCEWAKE_MEDIA & fw_engine) {
		if (dev_priv->uncore.fw_mediacount++ == 0)
			dev_priv->uncore.funcs.force_wake_get(dev_priv,
							FORCEWAKE_MEDIA);
	}

	spin_unlock_irqrestore(&dev_priv->uncore.lock, irqflags);
}

void vlv_force_wake_put(struct drm_i915_private *dev_priv,
						int fw_engine)
{
	unsigned long irqflags;

	spin_lock_irqsave(&dev_priv->uncore.lock, irqflags);

	if (FORCEWAKE_RENDER & fw_engine) {
		WARN_ON(dev_priv->uncore.fw_rendercount == 0);
		if (--dev_priv->uncore.fw_rendercount == 0)
			dev_priv->uncore.funcs.force_wake_put(dev_priv,
							FORCEWAKE_RENDER);
	}

	if (FORCEWAKE_MEDIA & fw_engine) {
		WARN_ON(dev_priv->uncore.fw_mediacount == 0);
		if (--dev_priv->uncore.fw_mediacount == 0)
			dev_priv->uncore.funcs.force_wake_put(dev_priv,
							FORCEWAKE_MEDIA);
	}

	spin_unlock_irqrestore(&dev_priv->uncore.lock, irqflags);
}

static void gen6_force_wake_work(struct work_struct *work)
{
	struct drm_i915_private *dev_priv =
		container_of(work, typeof(*dev_priv), uncore.force_wake_work.work);
	unsigned long irqflags;

	spin_lock_irqsave(&dev_priv->uncore.lock, irqflags);
	if (--dev_priv->uncore.forcewake_count == 0)
		dev_priv->uncore.funcs.force_wake_put(dev_priv, FORCEWAKE_ALL);
	spin_unlock_irqrestore(&dev_priv->uncore.lock, irqflags);
}

static void intel_uncore_forcewake_reset(struct drm_device *dev)
{
	struct drm_i915_private *dev_priv = dev->dev_private;

	if (IS_VALLEYVIEW(dev)) {
		vlv_force_wake_reset(dev_priv);
	} else if (INTEL_INFO(dev)->gen >= 6) {
		__gen6_gt_force_wake_reset(dev_priv);
		if (IS_IVYBRIDGE(dev) || IS_HASWELL(dev))
			__gen6_gt_force_wake_mt_reset(dev_priv);
	}
}

void intel_uncore_early_sanitize(struct drm_device *dev)
{
	struct drm_i915_private *dev_priv = dev->dev_private;

	if (HAS_FPGA_DBG_UNCLAIMED(dev))
		__raw_i915_write32(dev_priv, FPGA_DBG, FPGA_DBG_RM_NOCLAIM);

	if (IS_HASWELL(dev) &&
	    (__raw_i915_read32(dev_priv, HSW_EDRAM_PRESENT) == 1)) {
		/* The docs do not explain exactly how the calculation can be
		 * made. It is somewhat guessable, but for now, it's always
		 * 128MB.
		 * NB: We can't write IDICR yet because we do not have gt funcs
		 * set up */
		dev_priv->ellc_size = 128;
		DRM_INFO("Found %zuMB of eLLC\n", dev_priv->ellc_size);
	}

	/* clear out old GT FIFO errors */
	if (IS_GEN6(dev) || IS_GEN7(dev))
		__raw_i915_write32(dev_priv, GTFIFODBG,
				   __raw_i915_read32(dev_priv, GTFIFODBG));

	intel_uncore_forcewake_reset(dev);
}

void intel_uncore_sanitize(struct drm_device *dev)
{
	struct drm_i915_private *dev_priv = dev->dev_private;
	u32 reg_val;

	/* BIOS often leaves RC6 enabled, but disable it for hw init */
	intel_disable_gt_powersave(dev);

	/* Turn off power gate, require especially for the BIOS less system */
	if (IS_VALLEYVIEW(dev)) {

		mutex_lock(&dev_priv->rps.hw_lock);
		reg_val = vlv_punit_read(dev_priv, PUNIT_REG_PWRGT_STATUS);

		if (reg_val & (RENDER_PWRGT | MEDIA_PWRGT | DISP2D_PWRGT))
			vlv_punit_write(dev_priv, PUNIT_REG_PWRGT_CTRL, 0x0);

		mutex_unlock(&dev_priv->rps.hw_lock);

	}
}

/*
 * Generally this is called implicitly by the register read function. However,
 * if some sequence requires the GT to not power down then this function should
 * be called at the beginning of the sequence followed by a call to
 * gen6_gt_force_wake_put() at the end of the sequence.
 */
void gen6_gt_force_wake_get(struct drm_i915_private *dev_priv, int fw_engine)
{
	unsigned long irqflags;

	if (!dev_priv->uncore.funcs.force_wake_get)
		return;

<<<<<<< HEAD
	intel_runtime_pm_get(dev_priv);

=======
>>>>>>> f72d21ed
	/* Redirect to VLV specific routine */
	if (IS_VALLEYVIEW(dev_priv->dev))
		return vlv_force_wake_get(dev_priv, fw_engine);

	spin_lock_irqsave(&dev_priv->uncore.lock, irqflags);
	if (dev_priv->uncore.forcewake_count++ == 0)
		dev_priv->uncore.funcs.force_wake_get(dev_priv, FORCEWAKE_ALL);
	spin_unlock_irqrestore(&dev_priv->uncore.lock, irqflags);
}

/*
 * see gen6_gt_force_wake_get()
 */
void gen6_gt_force_wake_put(struct drm_i915_private *dev_priv, int fw_engine)
{
	unsigned long irqflags;

	if (!dev_priv->uncore.funcs.force_wake_put)
		return;

	/* Redirect to VLV specific routine */
	if (IS_VALLEYVIEW(dev_priv->dev))
		return vlv_force_wake_put(dev_priv, fw_engine);


	spin_lock_irqsave(&dev_priv->uncore.lock, irqflags);
	if (--dev_priv->uncore.forcewake_count == 0) {
		dev_priv->uncore.forcewake_count++;
		mod_delayed_work(dev_priv->wq,
				 &dev_priv->uncore.force_wake_work,
				 1);
	}
	spin_unlock_irqrestore(&dev_priv->uncore.lock, irqflags);

	intel_runtime_pm_put(dev_priv);
}

/* We give fast paths for the really cool registers */
#define NEEDS_FORCE_WAKE(dev_priv, reg) \
	 ((reg) < 0x40000 && (reg) != FORCEWAKE)

static void
ilk_dummy_write(struct drm_i915_private *dev_priv)
{
	/* WaIssueDummyWriteToWakeupFromRC6:ilk Issue a dummy write to wake up
	 * the chip from rc6 before touching it for real. MI_MODE is masked,
	 * hence harmless to write 0 into. */
	__raw_i915_write32(dev_priv, MI_MODE, 0);
}

static void
hsw_unclaimed_reg_clear(struct drm_i915_private *dev_priv, u32 reg)
{
	if (__raw_i915_read32(dev_priv, FPGA_DBG) & FPGA_DBG_RM_NOCLAIM) {
		DRM_ERROR("Unknown unclaimed register before writing to %x\n",
			  reg);
		__raw_i915_write32(dev_priv, FPGA_DBG, FPGA_DBG_RM_NOCLAIM);
	}
}

static void
hsw_unclaimed_reg_check(struct drm_i915_private *dev_priv, u32 reg)
{
	if (__raw_i915_read32(dev_priv, FPGA_DBG) & FPGA_DBG_RM_NOCLAIM) {
		DRM_ERROR("Unclaimed write to %x\n", reg);
		__raw_i915_write32(dev_priv, FPGA_DBG, FPGA_DBG_RM_NOCLAIM);
	}
}

static void
assert_device_not_suspended(struct drm_i915_private *dev_priv)
{
	WARN(HAS_RUNTIME_PM(dev_priv->dev) && dev_priv->pm.suspended,
	     "Device suspended\n");
}

#define REG_READ_HEADER(x) \
	unsigned long irqflags; \
	u##x val = 0; \
	spin_lock_irqsave(&dev_priv->uncore.lock, irqflags)

#define REG_READ_FOOTER \
	spin_unlock_irqrestore(&dev_priv->uncore.lock, irqflags); \
	trace_i915_reg_rw(false, reg, val, sizeof(val), trace); \
	return val

#define __gen4_read(x) \
static u##x \
gen4_read##x(struct drm_i915_private *dev_priv, off_t reg, bool trace) { \
	REG_READ_HEADER(x); \
	val = __raw_i915_read##x(dev_priv, reg); \
	REG_READ_FOOTER; \
}

#define __gen5_read(x) \
static u##x \
gen5_read##x(struct drm_i915_private *dev_priv, off_t reg, bool trace) { \
	REG_READ_HEADER(x); \
	ilk_dummy_write(dev_priv); \
	val = __raw_i915_read##x(dev_priv, reg); \
	REG_READ_FOOTER; \
}

#define __gen6_read(x) \
static u##x \
gen6_read##x(struct drm_i915_private *dev_priv, off_t reg, bool trace) { \
	REG_READ_HEADER(x); \
	if (NEEDS_FORCE_WAKE((dev_priv), (reg))) { \
		if (dev_priv->uncore.forcewake_count == 0) \
			dev_priv->uncore.funcs.force_wake_get(dev_priv, \
							FORCEWAKE_ALL); \
		val = __raw_i915_read##x(dev_priv, reg); \
		if (dev_priv->uncore.forcewake_count == 0) \
			dev_priv->uncore.funcs.force_wake_put(dev_priv, \
							FORCEWAKE_ALL); \
	} else { \
		val = __raw_i915_read##x(dev_priv, reg); \
	} \
	REG_READ_FOOTER; \
}

#define __vlv_read(x) \
static u##x \
vlv_read##x(struct drm_i915_private *dev_priv, off_t reg, bool trace) { \
	unsigned fwengine = 0; \
	unsigned *fwcount; \
	REG_READ_HEADER(x); \
	if (FORCEWAKE_VLV_RENDER_RANGE_OFFSET(reg)) {   \
		fwengine = FORCEWAKE_RENDER;            \
		fwcount = &dev_priv->uncore.fw_rendercount;    \
	}                                               \
	else if (FORCEWAKE_VLV_MEDIA_RANGE_OFFSET(reg)) {       \
		fwengine = FORCEWAKE_MEDIA;             \
		fwcount = &dev_priv->uncore.fw_mediacount;     \
	}  \
	if (fwengine != 0) {		\
		if ((*fwcount)++ == 0) \
			(dev_priv)->uncore.funcs.force_wake_get(dev_priv, \
								fwengine); \
		val = __raw_i915_read##x(dev_priv, reg); \
		if (--(*fwcount) == 0) \
			(dev_priv)->uncore.funcs.force_wake_put(dev_priv, \
							fwengine); \
	} else { \
		val = __raw_i915_read##x(dev_priv, reg); \
	} \
	REG_READ_FOOTER; \
}


__vlv_read(8)
__vlv_read(16)
__vlv_read(32)
__vlv_read(64)
__gen6_read(8)
__gen6_read(16)
__gen6_read(32)
__gen6_read(64)
__gen5_read(8)
__gen5_read(16)
__gen5_read(32)
__gen5_read(64)
__gen4_read(8)
__gen4_read(16)
__gen4_read(32)
__gen4_read(64)

#undef __vlv_read
#undef __gen6_read
#undef __gen5_read
#undef __gen4_read
#undef REG_READ_FOOTER
#undef REG_READ_HEADER

#define REG_WRITE_HEADER \
	unsigned long irqflags; \
	trace_i915_reg_rw(true, reg, val, sizeof(val), trace); \
	spin_lock_irqsave(&dev_priv->uncore.lock, irqflags)

#define REG_WRITE_FOOTER \
	spin_unlock_irqrestore(&dev_priv->uncore.lock, irqflags)

#define __gen4_write(x) \
static void \
gen4_write##x(struct drm_i915_private *dev_priv, off_t reg, u##x val, bool trace) { \
	REG_WRITE_HEADER; \
	__raw_i915_write##x(dev_priv, reg, val); \
	REG_WRITE_FOOTER; \
}

#define __gen5_write(x) \
static void \
gen5_write##x(struct drm_i915_private *dev_priv, off_t reg, u##x val, bool trace) { \
	REG_WRITE_HEADER; \
	ilk_dummy_write(dev_priv); \
	__raw_i915_write##x(dev_priv, reg, val); \
	REG_WRITE_FOOTER; \
}

#define __gen6_write(x) \
static void \
gen6_write##x(struct drm_i915_private *dev_priv, off_t reg, u##x val, bool trace) { \
	u32 __fifo_ret = 0; \
	REG_WRITE_HEADER; \
	if (NEEDS_FORCE_WAKE((dev_priv), (reg))) { \
		__fifo_ret = __gen6_gt_wait_for_fifo(dev_priv); \
	} \
	assert_device_not_suspended(dev_priv); \
	__raw_i915_write##x(dev_priv, reg, val); \
	if (unlikely(__fifo_ret)) { \
		gen6_gt_check_fifodbg(dev_priv); \
	} \
	REG_WRITE_FOOTER; \
}

#define __hsw_write(x) \
static void \
hsw_write##x(struct drm_i915_private *dev_priv, off_t reg, u##x val, bool trace) { \
	u32 __fifo_ret = 0; \
	REG_WRITE_HEADER; \
	if (NEEDS_FORCE_WAKE((dev_priv), (reg))) { \
		__fifo_ret = __gen6_gt_wait_for_fifo(dev_priv); \
	} \
	assert_device_not_suspended(dev_priv); \
	hsw_unclaimed_reg_clear(dev_priv, reg); \
	__raw_i915_write##x(dev_priv, reg, val); \
	if (unlikely(__fifo_ret)) { \
		gen6_gt_check_fifodbg(dev_priv); \
	} \
	hsw_unclaimed_reg_check(dev_priv, reg); \
	REG_WRITE_FOOTER; \
}

static const u32 gen8_shadowed_regs[] = {
	FORCEWAKE_MT,
	GEN6_RPNSWREQ,
	GEN6_RC_VIDEO_FREQ,
	RING_TAIL(RENDER_RING_BASE),
	RING_TAIL(GEN6_BSD_RING_BASE),
	RING_TAIL(VEBOX_RING_BASE),
	RING_TAIL(BLT_RING_BASE),
	/* TODO: Other registers are not yet used */
};

static bool is_gen8_shadowed(struct drm_i915_private *dev_priv, u32 reg)
{
	int i;
	for (i = 0; i < ARRAY_SIZE(gen8_shadowed_regs); i++)
		if (reg == gen8_shadowed_regs[i])
			return true;

	return false;
}

#define __gen8_write(x) \
static void \
gen8_write##x(struct drm_i915_private *dev_priv, off_t reg, u##x val, bool trace) { \
	bool __needs_put = reg < 0x40000 && !is_gen8_shadowed(dev_priv, reg); \
	REG_WRITE_HEADER; \
	if (__needs_put) { \
		dev_priv->uncore.funcs.force_wake_get(dev_priv, \
							FORCEWAKE_ALL); \
	} \
	__raw_i915_write##x(dev_priv, reg, val); \
	if (__needs_put) { \
		dev_priv->uncore.funcs.force_wake_put(dev_priv, \
							FORCEWAKE_ALL); \
	} \
	REG_WRITE_FOOTER; \
}

__gen8_write(8)
__gen8_write(16)
__gen8_write(32)
__gen8_write(64)
__hsw_write(8)
__hsw_write(16)
__hsw_write(32)
__hsw_write(64)
__gen6_write(8)
__gen6_write(16)
__gen6_write(32)
__gen6_write(64)
__gen5_write(8)
__gen5_write(16)
__gen5_write(32)
__gen5_write(64)
__gen4_write(8)
__gen4_write(16)
__gen4_write(32)
__gen4_write(64)

#undef __gen8_write
#undef __hsw_write
#undef __gen6_write
#undef __gen5_write
#undef __gen4_write
#undef REG_WRITE_FOOTER
#undef REG_WRITE_HEADER

void intel_uncore_init(struct drm_device *dev)
{
	struct drm_i915_private *dev_priv = dev->dev_private;

	INIT_DELAYED_WORK(&dev_priv->uncore.force_wake_work,
			  gen6_force_wake_work);

	if (IS_VALLEYVIEW(dev)) {
		dev_priv->uncore.funcs.force_wake_get = __vlv_force_wake_get;
		dev_priv->uncore.funcs.force_wake_put = __vlv_force_wake_put;
	} else if (IS_HASWELL(dev) || IS_GEN8(dev)) {
		dev_priv->uncore.funcs.force_wake_get = __gen6_gt_force_wake_mt_get;
		dev_priv->uncore.funcs.force_wake_put = __gen6_gt_force_wake_mt_put;
	} else if (IS_IVYBRIDGE(dev)) {
		u32 ecobus;

		/* IVB configs may use multi-threaded forcewake */

		/* A small trick here - if the bios hasn't configured
		 * MT forcewake, and if the device is in RC6, then
		 * force_wake_mt_get will not wake the device and the
		 * ECOBUS read will return zero. Which will be
		 * (correctly) interpreted by the test below as MT
		 * forcewake being disabled.
		 */
		mutex_lock(&dev->struct_mutex);
		__gen6_gt_force_wake_mt_get(dev_priv, FORCEWAKE_ALL);
		ecobus = __raw_i915_read32(dev_priv, ECOBUS);
		__gen6_gt_force_wake_mt_put(dev_priv, FORCEWAKE_ALL);
		mutex_unlock(&dev->struct_mutex);

		if (ecobus & FORCEWAKE_MT_ENABLE) {
			dev_priv->uncore.funcs.force_wake_get =
				__gen6_gt_force_wake_mt_get;
			dev_priv->uncore.funcs.force_wake_put =
				__gen6_gt_force_wake_mt_put;
		} else {
			DRM_INFO("No MT forcewake available on Ivybridge, this can result in issues\n");
			DRM_INFO("when using vblank-synced partial screen updates.\n");
			dev_priv->uncore.funcs.force_wake_get =
				__gen6_gt_force_wake_get;
			dev_priv->uncore.funcs.force_wake_put =
				__gen6_gt_force_wake_put;
		}
	} else if (IS_GEN6(dev)) {
		dev_priv->uncore.funcs.force_wake_get =
			__gen6_gt_force_wake_get;
		dev_priv->uncore.funcs.force_wake_put =
			__gen6_gt_force_wake_put;
	}

	switch (INTEL_INFO(dev)->gen) {
	default:
		dev_priv->uncore.funcs.mmio_writeb  = gen8_write8;
		dev_priv->uncore.funcs.mmio_writew  = gen8_write16;
		dev_priv->uncore.funcs.mmio_writel  = gen8_write32;
		dev_priv->uncore.funcs.mmio_writeq  = gen8_write64;
		dev_priv->uncore.funcs.mmio_readb  = gen6_read8;
		dev_priv->uncore.funcs.mmio_readw  = gen6_read16;
		dev_priv->uncore.funcs.mmio_readl  = gen6_read32;
		dev_priv->uncore.funcs.mmio_readq  = gen6_read64;
		break;
	case 7:
	case 6:
		if (IS_HASWELL(dev)) {
			dev_priv->uncore.funcs.mmio_writeb  = hsw_write8;
			dev_priv->uncore.funcs.mmio_writew  = hsw_write16;
			dev_priv->uncore.funcs.mmio_writel  = hsw_write32;
			dev_priv->uncore.funcs.mmio_writeq  = hsw_write64;
		} else {
			dev_priv->uncore.funcs.mmio_writeb  = gen6_write8;
			dev_priv->uncore.funcs.mmio_writew  = gen6_write16;
			dev_priv->uncore.funcs.mmio_writel  = gen6_write32;
			dev_priv->uncore.funcs.mmio_writeq  = gen6_write64;
		}

		if (IS_VALLEYVIEW(dev)) {
			dev_priv->uncore.funcs.mmio_readb  = vlv_read8;
			dev_priv->uncore.funcs.mmio_readw  = vlv_read16;
			dev_priv->uncore.funcs.mmio_readl  = vlv_read32;
			dev_priv->uncore.funcs.mmio_readq  = vlv_read64;
		} else {
			dev_priv->uncore.funcs.mmio_readb  = gen6_read8;
			dev_priv->uncore.funcs.mmio_readw  = gen6_read16;
			dev_priv->uncore.funcs.mmio_readl  = gen6_read32;
			dev_priv->uncore.funcs.mmio_readq  = gen6_read64;
		}
		break;
	case 5:
		dev_priv->uncore.funcs.mmio_writeb  = gen5_write8;
		dev_priv->uncore.funcs.mmio_writew  = gen5_write16;
		dev_priv->uncore.funcs.mmio_writel  = gen5_write32;
		dev_priv->uncore.funcs.mmio_writeq  = gen5_write64;
		dev_priv->uncore.funcs.mmio_readb  = gen5_read8;
		dev_priv->uncore.funcs.mmio_readw  = gen5_read16;
		dev_priv->uncore.funcs.mmio_readl  = gen5_read32;
		dev_priv->uncore.funcs.mmio_readq  = gen5_read64;
		break;
	case 4:
	case 3:
	case 2:
		dev_priv->uncore.funcs.mmio_writeb  = gen4_write8;
		dev_priv->uncore.funcs.mmio_writew  = gen4_write16;
		dev_priv->uncore.funcs.mmio_writel  = gen4_write32;
		dev_priv->uncore.funcs.mmio_writeq  = gen4_write64;
		dev_priv->uncore.funcs.mmio_readb  = gen4_read8;
		dev_priv->uncore.funcs.mmio_readw  = gen4_read16;
		dev_priv->uncore.funcs.mmio_readl  = gen4_read32;
		dev_priv->uncore.funcs.mmio_readq  = gen4_read64;
		break;
	}
}

void intel_uncore_fini(struct drm_device *dev)
{
	struct drm_i915_private *dev_priv = dev->dev_private;

	flush_delayed_work(&dev_priv->uncore.force_wake_work);

	/* Paranoia: make sure we have disabled everything before we exit. */
	intel_uncore_sanitize(dev);
}

static const struct register_whitelist {
	uint64_t offset;
	uint32_t size;
	uint32_t gen_bitmask; /* support gens, 0x10 for 4, 0x30 for 4 and 5, etc. */
} whitelist[] = {
	{ RING_TIMESTAMP(RENDER_RING_BASE), 8, 0x1F0 },
};

int i915_reg_read_ioctl(struct drm_device *dev,
			void *data, struct drm_file *file)
{
	struct drm_i915_private *dev_priv = dev->dev_private;
	struct drm_i915_reg_read *reg = data;
	struct register_whitelist const *entry = whitelist;
	int i;

	for (i = 0; i < ARRAY_SIZE(whitelist); i++, entry++) {
		if (entry->offset == reg->offset &&
		    (1 << INTEL_INFO(dev)->gen & entry->gen_bitmask))
			break;
	}

	if (i == ARRAY_SIZE(whitelist))
		return -EINVAL;

	switch (entry->size) {
	case 8:
		reg->val = I915_READ64(reg->offset);
		break;
	case 4:
		reg->val = I915_READ(reg->offset);
		break;
	case 2:
		reg->val = I915_READ16(reg->offset);
		break;
	case 1:
		reg->val = I915_READ8(reg->offset);
		break;
	default:
		WARN_ON(1);
		return -EINVAL;
	}

	return 0;
}

int i915_get_reset_stats_ioctl(struct drm_device *dev,
			       void *data, struct drm_file *file)
{
	struct drm_i915_private *dev_priv = dev->dev_private;
	struct drm_i915_reset_stats *args = data;
	struct i915_ctx_hang_stats *hs;
<<<<<<< HEAD
=======
	struct i915_hw_context *ctx;
>>>>>>> f72d21ed
	int ret;

	if (args->flags || args->pad)
		return -EINVAL;

	if (args->ctx_id == DEFAULT_CONTEXT_ID && !capable(CAP_SYS_ADMIN))
		return -EPERM;

	ret = mutex_lock_interruptible(&dev->struct_mutex);
	if (ret)
		return ret;

<<<<<<< HEAD
	hs = i915_gem_context_get_hang_stats(dev, file, args->ctx_id);
	if (IS_ERR(hs)) {
		mutex_unlock(&dev->struct_mutex);
		return PTR_ERR(hs);
	}
=======
	ctx = i915_gem_context_get(file->driver_priv, args->ctx_id);
	if (IS_ERR(ctx)) {
		mutex_unlock(&dev->struct_mutex);
		return PTR_ERR(ctx);
	}
	hs = &ctx->hang_stats;
>>>>>>> f72d21ed

	if (capable(CAP_SYS_ADMIN))
		args->reset_count = i915_reset_count(&dev_priv->gpu_error);
	else
		args->reset_count = 0;

	args->batch_active = hs->batch_active;
	args->batch_pending = hs->batch_pending;

	mutex_unlock(&dev->struct_mutex);

	return 0;
}

static int i965_reset_complete(struct drm_device *dev)
{
	u8 gdrst;
	pci_read_config_byte(dev->pdev, I965_GDRST, &gdrst);
	return (gdrst & GRDOM_RESET_ENABLE) == 0;
}

static int i965_do_reset(struct drm_device *dev)
{
	int ret;

	/*
	 * Set the domains we want to reset (GRDOM/bits 2 and 3) as
	 * well as the reset bit (GR/bit 0).  Setting the GR bit
	 * triggers the reset; when done, the hardware will clear it.
	 */
	pci_write_config_byte(dev->pdev, I965_GDRST,
			      GRDOM_RENDER | GRDOM_RESET_ENABLE);
	ret =  wait_for(i965_reset_complete(dev), 500);
	if (ret)
		return ret;

	/* We can't reset render&media without also resetting display ... */
	pci_write_config_byte(dev->pdev, I965_GDRST,
			      GRDOM_MEDIA | GRDOM_RESET_ENABLE);

	ret =  wait_for(i965_reset_complete(dev), 500);
	if (ret)
		return ret;

	pci_write_config_byte(dev->pdev, I965_GDRST, 0);

	return 0;
}

static int ironlake_do_reset(struct drm_device *dev)
{
	struct drm_i915_private *dev_priv = dev->dev_private;
	u32 gdrst;
	int ret;

	gdrst = I915_READ(MCHBAR_MIRROR_BASE + ILK_GDSR);
	gdrst &= ~GRDOM_MASK;
	I915_WRITE(MCHBAR_MIRROR_BASE + ILK_GDSR,
		   gdrst | GRDOM_RENDER | GRDOM_RESET_ENABLE);
	ret = wait_for(I915_READ(MCHBAR_MIRROR_BASE + ILK_GDSR) & 0x1, 500);
	if (ret)
		return ret;

	/* We can't reset render&media without also resetting display ... */
	gdrst = I915_READ(MCHBAR_MIRROR_BASE + ILK_GDSR);
	gdrst &= ~GRDOM_MASK;
	I915_WRITE(MCHBAR_MIRROR_BASE + ILK_GDSR,
		   gdrst | GRDOM_MEDIA | GRDOM_RESET_ENABLE);
	return wait_for(I915_READ(MCHBAR_MIRROR_BASE + ILK_GDSR) & 0x1, 500);
}

static int gen6_do_reset(struct drm_device *dev)
{
	struct drm_i915_private *dev_priv = dev->dev_private;
	int	ret;
	unsigned long irqflags;

	/* Hold uncore.lock across reset to prevent any register access
	 * with forcewake not set correctly
	 */
	spin_lock_irqsave(&dev_priv->uncore.lock, irqflags);

	/* Reset the chip */

	/* GEN6_GDRST is not in the gt power well, no need to check
	 * for fifo space for the write or forcewake the chip for
	 * the read
	 */
	__raw_i915_write32(dev_priv, GEN6_GDRST, GEN6_GRDOM_FULL);

	/* Spin waiting for the device to ack the reset request */
	ret = wait_for((__raw_i915_read32(dev_priv, GEN6_GDRST) & GEN6_GRDOM_FULL) == 0, 500);

	intel_uncore_forcewake_reset(dev);

	/* If reset with a user forcewake, try to restore, otherwise turn it off */
	if (dev_priv->uncore.forcewake_count)
		dev_priv->uncore.funcs.force_wake_get(dev_priv, FORCEWAKE_ALL);
	else
		dev_priv->uncore.funcs.force_wake_put(dev_priv, FORCEWAKE_ALL);

	/* Restore fifo count */
	dev_priv->uncore.fifo_count = __raw_i915_read32(dev_priv, GTFIFOCTL) & GT_FIFO_FREE_ENTRIES_MASK;

	spin_unlock_irqrestore(&dev_priv->uncore.lock, irqflags);
	return ret;
}

int intel_gpu_reset(struct drm_device *dev)
{
	switch (INTEL_INFO(dev)->gen) {
	case 8:
	case 7:
	case 6: return gen6_do_reset(dev);
	case 5: return ironlake_do_reset(dev);
	case 4: return i965_do_reset(dev);
	default: return -ENODEV;
	}
}

void intel_uncore_check_errors(struct drm_device *dev)
{
	struct drm_i915_private *dev_priv = dev->dev_private;

	if (HAS_FPGA_DBG_UNCLAIMED(dev) &&
	    (__raw_i915_read32(dev_priv, FPGA_DBG) & FPGA_DBG_RM_NOCLAIM)) {
		DRM_ERROR("Unclaimed register before interrupt\n");
		__raw_i915_write32(dev_priv, FPGA_DBG, FPGA_DBG_RM_NOCLAIM);
	}
}<|MERGE_RESOLUTION|>--- conflicted
+++ resolved
@@ -375,11 +375,8 @@
 	if (!dev_priv->uncore.funcs.force_wake_get)
 		return;
 
-<<<<<<< HEAD
 	intel_runtime_pm_get(dev_priv);
 
-=======
->>>>>>> f72d21ed
 	/* Redirect to VLV specific routine */
 	if (IS_VALLEYVIEW(dev_priv->dev))
 		return vlv_force_wake_get(dev_priv, fw_engine);
@@ -855,10 +852,7 @@
 	struct drm_i915_private *dev_priv = dev->dev_private;
 	struct drm_i915_reset_stats *args = data;
 	struct i915_ctx_hang_stats *hs;
-<<<<<<< HEAD
-=======
 	struct i915_hw_context *ctx;
->>>>>>> f72d21ed
 	int ret;
 
 	if (args->flags || args->pad)
@@ -871,20 +865,12 @@
 	if (ret)
 		return ret;
 
-<<<<<<< HEAD
-	hs = i915_gem_context_get_hang_stats(dev, file, args->ctx_id);
-	if (IS_ERR(hs)) {
-		mutex_unlock(&dev->struct_mutex);
-		return PTR_ERR(hs);
-	}
-=======
 	ctx = i915_gem_context_get(file->driver_priv, args->ctx_id);
 	if (IS_ERR(ctx)) {
 		mutex_unlock(&dev->struct_mutex);
 		return PTR_ERR(ctx);
 	}
 	hs = &ctx->hang_stats;
->>>>>>> f72d21ed
 
 	if (capable(CAP_SYS_ADMIN))
 		args->reset_count = i915_reset_count(&dev_priv->gpu_error);
